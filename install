--- conflicted
+++ resolved
@@ -194,15 +194,9 @@
        "${static_libs}" \
        ../../.     # or cmake-gui ../.
 else
-<<<<<<< HEAD
     ${cmake_executable} ${cmake_common_options} -DBUILD_BENCHMARK=${benchmark} \
        -DBUILD_TEST=${clients} -DCMAKE_BUILD_TYPE=${build_type} -DBUILD_CODE_COVERAGE=${codecoverage}  ../../. # or cmake-gui ../.
-=======
-    CXX=${rocm_path}/bin/${compiler} ${cmake_executable} ${cmake_common_options} -DBUILD_BENCHMARK=${benchmark} \
-       -DBUILD_TEST=${clients} -DCMAKE_BUILD_TYPE=${build_type} -DBUILD_CODE_COVERAGE=${codecoverage} \
-       "${static_libs}" \
-       ../../. # or cmake-gui ../.
->>>>>>> 99ff8909
+
 fi
 
 # Build
