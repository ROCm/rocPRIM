--- conflicted
+++ resolved
@@ -3,15 +3,6 @@
 
 ### clangd. ### 
 /.cache
-<<<<<<< HEAD
-
-### Docs dirs ###
-doc/html/
-doc/xml/
-doc/latex/
-doc/*.tag
-=======
->>>>>>> 7e189b15
 
 # Created by https://www.gitignore.io/api/c++,cmake
 
