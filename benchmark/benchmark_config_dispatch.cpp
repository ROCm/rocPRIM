--- conflicted
+++ resolved
@@ -82,11 +82,7 @@
 {
     cli::Parser parser(argc, argv);
     parser.set_optional<size_t>("size", "size", DEFAULT_N, "number of values");
-<<<<<<< HEAD
-    parser.set_optional<int>("trials", "trials", -1, "number of iterations");
-=======
     parser.set_optional<int>("trials", "trials", 100, "number of iterations");
->>>>>>> dbb52d50
     parser.set_optional<std::string>("name_format",
                                     "name_format",
                                     "human",
@@ -95,33 +91,19 @@
 
     // Parse argv
     benchmark::Initialize(&argc, argv);
-<<<<<<< HEAD
-    const size_t size   = parser.get<size_t>("size");
     const int    trials = parser.get<int>("trials");
     bench_naming::set_format(parser.get<std::string>("name_format"));
 
-
-=======
-    const int    trials = parser.get<int>("trials");
-    bench_naming::set_format(parser.get<std::string>("name_format"));
-
->>>>>>> dbb52d50
     // HIP
 
     std::vector<benchmark::internal::Benchmark*> benchmarks{
         CREATE_BENCHMARK(default_stream, stream_kind::default_stream),
         CREATE_BENCHMARK(per_thread_stream, stream_kind::per_thread_stream),
         CREATE_BENCHMARK(explicit_stream, stream_kind::explicit_stream),
-<<<<<<< HEAD
-        CREATE_BENCHMARK(async_stream, stream_kind::async_stream)
-    };
-
-=======
         CREATE_BENCHMARK(async_stream, stream_kind::async_stream),
         benchmark::RegisterBenchmark(
             bench_naming::format_name("{lvl:na,algo:empty_kernel,cfg:default_config}").c_str(),
             BM_kernel_launch)};
->>>>>>> dbb52d50
 
     // Use manual timing
     for(auto& b : benchmarks)
