--- conflicted
+++ resolved
@@ -3,15 +3,10 @@
 Documentation for rocPRIM is available at
 [https://rocm.docs.amd.com/projects/rocPRIM/en/latest/](https://rocm.docs.amd.com/projects/rocPRIM/en/latest/).
 
-## (Unreleased) rocPRIM-3.3.0 for ROCm 6.3.0
+## rocPRIM-3.3.0 for ROCm 6.3.0
 
 ### Added
 
-<<<<<<< HEAD
-### Added
-
-=======
->>>>>>> 0ce43c03
 * Add --test smoke option in rtest.py. It will run a subset of tests such that the total test time is in 5 minutes. Use python3 ./rtest.py --test smoke or python3 ./rtest.py -t smoke to execute smoke test.
 * Option `--seed` to benchmarks to specify a seed for the generation of random inputs. The default behavior is to keep using a random seed per benchmark measurement.
 * Added configuration autotuning to device partition (`rocprim::partition`, `rocprim::partition_two_way`, and `rocprim::partition_three_way`), device select (`rocprim::select`, `rocprim::unique`, and `rocprim::unique_by_key`), and device reduce by key (`rocprim::reduce_by_key`) for improved performance on selected architectures.
@@ -49,11 +44,8 @@
 
 ### Upcoming changes
 
-<<<<<<< HEAD
+
 * `rocprim::thread_load` and `rocprim::thread_store` are deprecated. Use dereference instead. Not all of those functions are available on every device architecture, and their usage can hurt performance, because inline assembly inhibits optimizations.
-=======
-* `rocprim::thread_load` and `rocprim::thread_store` will be deprecated. Use dereference instead. Not all of those functions are available on every device architecture, and their usage can hurt performance, because inline assembly inhibits optimizations.
->>>>>>> 0ce43c03
 
 ## rocPRIM-3.2.1 for ROCm 6.2.1
 
