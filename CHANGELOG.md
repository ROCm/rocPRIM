# Changelog for rocPRIM

Documentation for rocPRIM is available at
[https://rocm.docs.amd.com/projects/rocPRIM/en/latest/](https://rocm.docs.amd.com/projects/rocPRIM/en/latest/).

## Unreleased rocPRIM-3.3.0 for ROCm 6.3.0

### Added

* Add --test smoke option in rtest.py. It will run a subset of tests such that the total test time is in 5 minutes. Use python3 ./rtest.py --test smoke or python3 ./rtest.py -t smoke to execute smoke test.
* Option `--seed` to benchmarks to specify a seed for the generation of random inputs. The default behavior is to keep using a random seed per benchmark measurement.
* Added configuration autotuning to device partition (`rocprim::partition`, `rocprim::partition_two_way`, and `rocprim::partition_three_way`), device select (`rocprim::select`, `rocprim::unique`, and `rocprim::unique_by_key`), and device reduce by key (`rocprim::reduce_by_key`) for improved performance on selected architectures.
* Added `rocprim::uninitialized_array` which provides uninitialized storage in local memory for user-defined types.
* Added large segment support for `rocprim:segmented_reduce`.
* Added a parallel `nth_element` device function similar to `std::nth_element`, this function rearranges elements smaller than the n-th before and bigger than the n-th after the n-th element.
* Added deterministic (bitwise reproducible) algorithm variants `rocprim::deterministic_inclusive_scan`, `rocprim::deterministic_exclusive_scan`, `rocprim::deterministic_inclusive_scan_by_key`, `rocprim::deterministic_exclusive_scan_by_key`, and `rocprim::deterministic_reduce_by_key`. These provide run-to-run stable results with non-associative operators such as float operations, at the cost of reduced performance.
* Added a parallel `partial_sort` and `partial_sort_copy` device function similar to `std::partial_sort` and `std::partial_sort_copy`, these functions rearranges elements such that the elements are the same as a sorted list up to and including the middle index.

### Changed

* Modified the input size in device adjacent difference benchmarks. Observed performance with these benchmarks might be different.
* Changed the default seed for `device_benchmark_segmented_reduce`.

### Resolved issues

* Fixed an issue in rtest.py where if the build folder was made without release or debug directory it would crash the program
* Fixed an issue where while running rtest.py on windows and passing in an absolute path to `--install_dir` causes a `FileNotFound` error.
* rocPRIM functions are no longer forcefully inlined on Windows, significantly reducing the build
  time in debug builds.
* `block_load`, `block_store`, `block_shuffle`, `block_exchange` and `warp_exchange` now use placement `new` instead of copy
  assignment (`operator=`) when writing to local memory. This fixes the behavior of custom types with non-trivial copy assignments.
* Fixed a bug in the generation of input data for benchmarks, which caused incorrect performance to be reported in specific cases. It may affect the reported performance for one-byte types (`uint8_t` and `int8_t`) and instantiations of `custom_type`. Specifically, device binary search, device histogram, device merge and warp sort are affected.
* Fixed a bug for `rocprim::merge_path_search` where using `unsigned` offsets would output wrong results.
* Fixed a bug for `rocprim::thread_load` and `rocprim::thread_store` where `float` and `double` were not casted to the correct type resulting in wrong results.
* Fix tests failing when compiling with `-D_GLIBCXX_ASSERTIONS=ON`.
* Fixed a bug for algorithms that use an internal serial merge routine that causes a memory access fault. This may result in a performance drop when using:
  * block sort,
  * device merge sort (block merge),
  * device merge,
  * device partial sort, and/or
  * device sort (merge sort).
<<<<<<< HEAD
* Fixed memory leaks in unit tests that were due to missing hipFree calls and incorrect use of hipGraphs
=======
* Fixed an issue where on certain inputs to block_sort_merge, device_merge_sort_merge_path, device_merge, and warp_sort_stable  would cause an assertion error during its call to serial_merge
>>>>>>> a8e5c791

### Upcoming changes

* `rocprim::thread_load` and `rocprim::thread_store` are deprecated. Use dereference instead. Not all of those functions are available on every device architecture, and their usage can hurt performance, because inline assembly inhibits optimizations.

## rocPRIM-3.2.1 for ROCm 6.2.1

### Optimizations
* Improved performance of block_reduce_warp_reduce when warp size == block size.

## rocPRIM-3.2.0 for ROCm 6.2.0

### Additions

* New overloads for `warp_scan::exclusive_scan` that take no initial value. These new overloads will write an unspecified result to the first value of each warp.
* The internal accumulator type of `inclusive_scan(_by_key)` and `exclusive_scan(_by_key)` is now exposed as an optional type parameter.
  * The default accumulator type is still the value type of the input iterator (inclusive scan) or the initial value's type (exclusive scan).
    This is the same behaviour as before this change.
* New overload for `device_adjacent_difference_inplace` that allows separate input and output iterators, but allows them to point to the same element.
* New public API for deriving resulting type on device-only functions:
  * `rocprim::invoke_result`
  * `rocprim::invoke_result_t`
  * `rocprim::invoke_result_binary_op`
  * `rocprim::invoke_result_binary_op_t`
* New `rocprim::batch_copy` function added. Similar to `rocprim::batch_memcpy`, but copies by element, not with memcpy.
* Added more test cases, to better cover supported data types.
* Updated some tests to work with supported data types.
* An optional `decomposer` argument for all member functions of `rocprim::block_radix_sort` and all functions of `device_radix_sort`.
  To sort keys of an user-defined type, a decomposer functor should be passed. The decomposer should produce a `rocprim::tuple`
  of references to arithmetic types from the key.
* New `rocprim::predicate_iterator` which acts as a proxy for an underlying iterator based on a predicate.
  It iterates over proxies that holds the references to the underlying values, but only allow reading and writing if the predicate is `true`.
  It can be instantiated with:
  * `rocprim::make_predicate_iterator`
  * `rocprim::make_mask_iterator`
* Added custom radix sizes as the last parameter for `block_radix_sort`. The default value is 4, it can be a number between 0 and 32.
* New `rocprim::radix_key_codec`, which allows the encoding/decoding of keys for radix-based sorts. For user-defined key types, a decomposer functor should be passed.

### Optimizations

* Improved the performance of `warp_sort_shuffle` and `block_sort_bitonic`.
* Created an optimized version of the `warp_exchange` functions `blocked_to_striped_shuffle` and `striped_to_blocked_shuffle` when the warpsize is equal to the items per thread.
* Improved the performance of `device_transform`.

### Fixes

* Fixed incorrect results of `warp_exchange::blocked_to_striped_shuffle` and `warp_exchange::striped_to_blocked_shuffle` when the block size is
  larger than the logical warp size. The test suite has been updated with such cases.
* Fixed incorrect results returned when calling device `unique_by_key` with overlapping `values_input` and `values_output`.
* Fixed incorrect output type used in `device_adjacent_difference`.
* Hotfix for incorrect results on the GFX10 (Navi 10/RDNA1, Navi 20/RDNA2) ISA and GFX11 ISA (Navi 30 GPUs) on device scan algorithms `rocprim::inclusive_scan(_by_key)` and `rocprim::exclusive_scan(_by_key)` with large input types.
* `device_adjacent_difference` now considers both the input and the output type for selecting the appropriate kernel launch config. Previously only the input type was considered, which could result in compilation errors due to excessive shared memory usage.
* Fixed incorrect data being loaded with `rocprim::thread_load` when compiling with `-O0`.
* Fixed a compilation failure in the host compiler when instantiating various block and device algorithms with block sizes not divisible by 64.

### Deprecations

* The internal header `detail/match_result_type.hpp` has been deprecated.
* `TwiddleIn` and `TwiddleOut` have been deprecated in favor of `radix_key_codec`.
* The internal `::rocprim::detail::radix_key_codec` has been deprecated in favor of the new public utility with the same name.

## rocPRIM-3.1.0 for ROCm 6.1.0

### Additions

* New primitive: `block_run_length_decode`
* New primitive: `batch_memcpy`

### Changes

* Renamed:
  * `scan_config_v2` to `scan_config`
  * `scan_by_key_config_v2` to `scan_by_key_config`
  * `radix_sort_config_v2` to `radix_sort_config`
  * `reduce_by_key_config_v2` to `reduce_by_key_config`
  * `radix_sort_config_v2` to `radix_sort_config`
* Removed support for custom config types for device algorithms
* `host_warp_size()` was moved into `rocprim/device/config_types.hpp`; it now uses either `device_id` or
  a `stream` parameter to query the proper device and a `device_id` out parameter
  * The return type is `hipError_t`
* Added support for `__int128_t` in `device_radix_sort` and `block_radix_sort`
* Improved the performance of `match_any`, and `block_histogram` which uses it

### Deprecations

* Removed `reduce_by_key_config`, `MatchAny`, `scan_config`, `scan_by_key_config`, and
  `radix_sort_config`

### Fixes

* Build issues with `rmake.py` on Windows when using VS 2017 15.8 or later (due to a breaking fix with
  extended aligned storage)
* Fix tests for `block_histogram`, `block_exchange`, `device_histogram` and `device_reduce_by_key` for various types

### Known Issues
* `device_run_length_encode`, `warp_exchange` and `warp_load` tests fail with `rocprim::half`

## rocPRIM-3.0.0 for ROCm 6.0.0

### Additions
- `block_sort::sort()` overload for keys and values with a dynamic size, for all block sort algorithms. Additionally, all `block_sort::sort()` overloads with a dynamic size are now supported for `block_sort_algorithm::merge_sort` and `block_sort_algorithm::bitonic_sort`.
- New two-way partition primitive `partition_two_way` which can write to two separate iterators.

### Optimizations
- Improved the performance of `partition`.

### Fixes
- Fixed `rocprim::MatchAny` for devices with 64-bit warp size. The function `rocprim::MatchAny` is deprecated and `rocprim::match_any` is preferred instead.

## rocPRIM-2.13.1 for ROCm 5.7.0

### Changes
- Deprecated configuration `radix_sort_config` for device-level radix sort as it no longer matches the algorithm's parameters. New configuration `radix_sort_config_v2` is preferred instead.
- Removed erroneous implementation of device-level `inclusive_scan` and `exclusive_scan`. The prior default implementation using lookback-scan now is the only available implementation.
- The benchmark metric indicating the bytes processed for `exclusive_scan_by_key` and `inclusive_scan_by_key` has been changed to incorporate the key type. Furthermore, the benchmark log has been changed such that these algorithms are reported as `scan` and `scan_by_key` instead of `scan_exclusive` and `scan_inclusive`.
- Deprecated configurations `scan_config` and `scan_by_key_config` for device-level scans, as they no longer match the algorithm's parameters. New configurations `scan_config_v2` and `scan_by_key_config_v2` are preferred instead.

### Fixes
- Fixed build issue caused by missing header in `thread/thread_search.hpp`.

## rocPRIM-2.13.0 for ROCm 5.5.0

### Additions

* New block level `radix_rank` primitive
* New block level `radix_rank_match` primitive
* Added a stable block sorting implementation, which can be used with `block_sort` by adding the `block_sort_algorithm::stable_merge_sort` algorithm

### Changes

* Improved the performance of:
  * `block_radix_sort`
  * `device_radix_sort`
  * `device_merge_sort`
* Updated the `docs` directory structure to match the standard of
  [rocm-docs-core](https://github.com/RadeonOpenCompute/rocm-docs-core)

### Known Issues

* Disabled GPU error messages relating to incorrect warp operation usage with Navi GPUs on
  Windows (due to GPU `printf` performance issues on Windows)
* When `ROCPRIM_DISABLE_LOOKBACK_SCAN` is set, `device_scan` fails for input sizes larger than
  `scan_config::size_limit`, which defaults to `std::numeric_limits<unsigned int>::max()`

## rocPRIM-2.12.0 for ROCm 5.4.0

### Changes

* `device_partition`, `device_unique`, and `device_reduce_by_key` now support problem sizes larger than
  2^32 items
* Device algorithms now return `hipErrorInvalidValue` if the amount of passed temporary memory is
  insufficient
* Lists of sizes for tests are unified, restored scan and reduce tests for `half` and `bfloat16` values

### Removals

* `block_sort::sort()` overload for keys and values with a dynamic size
  * This overload was documented but the implementation is missing; to avoid further confusion, the
    documentation is removed until a decision is made on implementing the function

## rocPRIM-2.11.1 for ROCm 5.3.3

### Fixes

* Fixed the compilation failure in `device_merge` when the two key iterators don't match

## rocPRIM-2.11.0 for ROCm 5.3.2

### Known Issues

* `device_merge` doesn't correctly support different types for `keys_input1` and `keys_input2` (as of the
  5.3.0 release)

## rocPRIM-2.11.0 for ROCm 5.3.0

### Additions

* New functions `subtract_left` and `subtract_right` in `block_adjacent_difference` to apply functions on
  pairs of adjacent items distributed between threads in a block
* New device-level `adjacent_difference` primitives
* Experimental tooling for automatic kernel configuration tuning for various architectures
* Benchmarks collect and output more detailed system information
* CMake functionality improves build parallelism of the test suite that splits compilation units by
  function or by parameters
* Reverse iterator
* Support for problem sizes over `UINT_MAX` in device functions `inclusive_scan_by_key` and
  `exclusive_scan_by_key`

## Changes

* Improved the performance of warp primitives using the swizzle operation on Navi
* Improved build parallelism of the test suite by splitting up large compilation units
* `device_select` now supports problem sizes larger than 2^32 items
* `device_segmented_radix_sort` now partitions segments to group small, medium, and large segments
  * Each segment group can be sorted by specialized kernels to improve throughput
* Improved histogram performance for the case of highly uneven sample distribution

## rocPRIM-2.10.14 for ROCm 5.2.0

### Additions

* Packages for tests and benchmark executables on all supported operating systems using CPack
* Added file and folder reorganization changes with backward compatibility support using wrapper
  headers

## rocPRIM-2.10.13 for ROCm 5.1.0

### Fixes

* Fixed Radix Sort `int64_t` bug introduced in version 2.10.11

### Additions

* Future value
* Device `partition_three_way` to partition input to three output iterators based on two predicates

### Changes

* The reduce/scan algorithm precision issues in the tests has been resolved for half types
* The device Radix Sort algorithm supports indexing with 64-bit unsigned integers
  * The indexer type is chosen based on the type argument of parameter `size`
  * If `sizeof(size)` is not larger than 4 bytes, the indexer type is 32-bit unsigned int, otherwise, the
    indexer type is 64-bit unsigned int
  * The maximum problem size is based on the compile time configuration of the algorithm according to the following formula:
    * `max_problem_size = (UINT_MAX + 1) * config::scan::block_size * config::scan::items_per_thread`

### Deprecations

* Flags API of `block_adjacent_difference`

### Known issues

* `device_segmented_radix_sort` unit test is failing for HIP on Windows

## rocPRIM-2.10.12 for ROCm 5.0.0

### Fixes

* Enable bfloat16 tests and reduce threshold for bfloat16
* Fix device scan `limit_size` feature
* Non-optimized builds no longer trigger local memory limit errors

### Additions

* Scan size limit feature
* Reduce size limit feature
* Transform size limit feature
* `block_load_striped` and `block_store_striped`
* `gather_to_blocked` to gather values from other threads into a blocked arrangement
* The block sizes for device merge sorts initial block sort and its merge steps are now separate in its
  kernel config
  * The block sort step supports multiple items per thread

### Changes

* you can now set the `size_limit` for scan, reduce, and transform in the config struct instead of using a
  parameter
* `device_scan` and `device_segmented_scan`: `inclusive_scan` now uses the `input-type` as
  `accumulator-type`; `exclusive_scan` uses `initial-value-type`
  * This changes the behavior of small-size input types with large-size output types (e.g., `short` input,
    `int` output) and low-res input with high-res output (e.g., `float` input, `double` output)
* Revert an old Fiji workaround because they solved the issue at the compiler side
* Update README CMake minimum version number
* Added block sort support for multiple items per thread
  * Currently only powers of two block sizes, and items per threads are supported and only for full blocks
* Bumped the minimum required version of CMake to 3.16

### Known issues

* `device_segmented_radix_sort` and `device_scan` unit tests failing for HIP on Windows
* `ReduceEmptyInput` causes random failure with bfloat16

## rocPRIM-2.10.11 for ROCm 4.5.0

### Additions

* Initial HIP on Windows support
* bfloat16 support added

### Changes

* Packaging has been split into a runtime package (`rocprim`) and a development package
  (`rocprim-devel`):
  The development package depends on the runtime package. When installing the runtime package,
  the package manager will suggest the installation of the development package to aid users
  transitioning from the previous version's combined package. This suggestion by package manager is
  for all supported operating systems (except CentOS 7) to aid in the transition. The `suggestion`
  feature in the runtime package is introduced as a deprecated feature and will be removed in a future
  ROCm release.
  * Because rocPRIM is a header-only library, the runtime package is an empty placeholder used to aid
    in the transition. This package is also a deprecated feature and will be removed in a future rocm
    release.

### Known issues

* Unit tests may soft hang on MI200 when running in `hipMallocManaged` mode

## rocPRIM-2.10.11 for ROCm 4.4.0

### Additions

* Code coverage tools build option
* AddressSanitizer build option
* gfx1030 support added
* Experimental [HIP-CPU](https://github.com/ROCm-Developer-Tools/HIP-CPU) support; build using
  GCC/Clang/MSVC on Windows and Linux (this is work in progress and many algorithms are known to
  fail)

### Optimizations

* Added single tile Radix Sort for smaller sizes
* Improved performance for Radix Sort for larger element sizes

## rocPRIM-2.10.10 for ROCm 4.3.0

### Fixes

* Bug fix and minor performance improvement for `merge_sort` when input and output storage are the
  same

### Additions

* gfx90a support added

### Deprecations

* `warp_size()` function; use `host_warp_size()` and `device_warp_size()` for host and device references,
  respectively

## rocPRIM-2.10.9 for ROCm 4.2.0

### Fixes

* Size zero inputs are now properly handled with newer ROCm builds that no longer allow zero-size
  kernel grid and block dimensions

### Changes

* Minimum CMake version required is now 3.10.2

### Known issues

* Device scan unit test is currently failing due to an LLVM bug

## rocPRIM-2.10.8 for ROCm 4.1.0

### Fixes

* Texture cache iteration support has been re-enabled
* Benchmark builds have been re-enabled
* Unique operator is no longer called on invalid elements

### Known issues

* Device scan unit test is currently failing because of an LLVM bug

## rocPRIM-2.10.7 for ROCm 4.0.0

* No new features

## rocPRIM-2.10.6 for ROCm 3.10

### Optimizations

* Updates to DPP instructions for warp shuffle

### Known issues

* Benchmark builds are disabled due to compiler bug

## rocPRIM-2.10.5 for ROCm 3.9.0

### Additions

* HIP CMake dependency

### Optimizations

* Updates to warp shuffle for gfx10
* Disabled DPP functions on gfx10++

### Known issues

* Benchmark builds are disabled due to compiler bug

## rocPRIM-2.10.4 for ROCm 3.8.0

### Fixes

* Fix for rocPRIM texture cache iterator

## rocPRIM-2.10.3 for ROCm 3.7.0

### Fixes

* Package dependency correct to `hip-rocclr`

### Known issues

* rocPRIM texture cache iterator functionality is broken in the runtime (this will be fixed in the next
  release); you can use the prior release if calling this function

## rocPRIM-2.10.2 for ROCm 3.6.0

* No new features

## rocPRIM-2.10.1 for ROCm 3.5.1

### Fixes

* Point release with compilation fix

## rocPRIM-2.10.1 for ROCm 3.5.0

### Additions

* Improved tests with fixed and random seeds for test data
* Network interface improvements with API v3

### Changes

* Switched to HIP-Clang as the default compiler
* CMake searches for rocPRIM locally first; if t's not found, CMake downloads it from GitHub<|MERGE_RESOLUTION|>--- conflicted
+++ resolved
@@ -39,11 +39,8 @@
   * device merge,
   * device partial sort, and/or
   * device sort (merge sort).
-<<<<<<< HEAD
 * Fixed memory leaks in unit tests that were due to missing hipFree calls and incorrect use of hipGraphs
-=======
 * Fixed an issue where on certain inputs to block_sort_merge, device_merge_sort_merge_path, device_merge, and warp_sort_stable  would cause an assertion error during its call to serial_merge
->>>>>>> a8e5c791
 
 ### Upcoming changes
 
