--- conflicted
+++ resolved
@@ -4,11 +4,11 @@
 [https://rocm.docs.amd.com/projects/rocPRIM/en/latest/](https://rocm.docs.amd.com/projects/rocPRIM/en/latest/).
 
 ## [Unreleased rocPRIM-3.0.0 for ROCm 6.1.0]
-<<<<<<< HEAD
 
 ### Additions
 
 * New primitive: `block_run_length_decode`
+* New primitive: `batch_memcpy`
 
 ### Changes
 
@@ -23,6 +23,7 @@
   a `stream` parameter to query the proper device and a `device_id` out parameter
   * The return type is `hipError_t`
 * Added support for `__int128_t` in `device_radix_sort` and `block_radix_sort`
+* Improved the performance of `match_any`, and `block_histogram` which uses it
 
 ### Deprecations
 
@@ -31,8 +32,8 @@
 
 ### Fixes
 
-* Fixed build issues with `rmake.py` on Windows when using VS 2017 15.8 or later due to a breaking fix
-  with extended aligned storage
+* Build issues with `rmake.py` on Windows when using VS 2017 15.8 or later (due to a breaking fix with
+  extended aligned storage)
 
 ## rocPRIM-2.13.1 for ROCm 5.7.0
 
@@ -94,52 +95,6 @@
 * Updated the `docs` directory structure to match the standard of
   [rocm-docs-core](https://github.com/RadeonOpenCompute/rocm-docs-core)
 
-=======
-### Added
- - Added new primitive: `block_run_length_decode`.
- - Added new primitive: `batch_memcpy`.
-### Changed
-- Removed deprecated functionality: `reduce_by_key_config`, `MatchAny`, `scan_config`, `scan_by_key_config` and `radix_sort_config`.
-- Renamed `scan_config_v2` to `scan_config`, `scan_by_key_config_v2` to `scan_by_key_config`, `radix_sort_config_v2` to `radix_sort_config`, `reduce_by_key_config_v2` to `reduce_by_key_config`, `radix_sort_config_v2` to `radix_sort_config`.
-- Removed support for custom config types for device algorithms.
-- `host_warp_size()` was moved into `rocprim/device/config_types.hpp`, and now uses either a `device_id` or a `stream` parameter to query the proper device and a `device_id` out parameter. The return type is `hipError_t`.
-- Added support for __int128_t in `device_radix_sort` and `block_radix_sort`.
-- Improved the performance of `match_any` and `block_histogram` that uses it
-### Fixed
-- Fixed build issues with `rmake.py` on Windows when using VS 2017 15.8 or later due to a breaking fix with extended aligned storage.
-
-## [Unreleased rocPRIM-2.13.1 for ROCm 5.7.0]
-### Added
-- `block_sort::sort()` overload for keys and values with a dynamic size, for all block sort algorithms. Additionally, all `block_sort::sort()` overloads with a dynamic size are now supported for `block_sort_algorithm::merge_sort` and `block_sort_algorithm::bitonic_sort`.
-- New two-way partition primitive `partition_two_way` which can write to two separate iterators.
-- Added config tuning and dynamic dispatch to `device_adjacent_difference` algorithm
-- New `rocprim::group_elect` warp intrinsic, which chooses one lane from the lanes enabled by a mask.
-### Changed
-- Deprecated configuration `radix_sort_config` for device-level radix sort as it no longer matches the algorithm's parameters. New configuration `radix_sort_config_v2` is preferred instead.
-- Removed erroneous implementation of device-level `inclusive_scan` and `exclusive_scan`. The prior default implementation using lookback-scan now is the only available implementation.
-- The benchmark metric indicating the bytes processed for `exclusive_scan_by_key` and `inclusive_scan_by_key` has been changed to incorporate the key type. Furthermore, the benchmark log has been changed such that these algorithms are reported as `scan` and `scan_by_key` instead of `scan_exclusive` and `scan_inclusive`.
-- Deprecated configurations `scan_config` and `scan_by_key_config` for device-level scans, as they no longer match the algorithm's parameters. New configurations `scan_config_v2` and `scan_by_key_config_v2` are preferred instead.
-- Improved the performance of `partition`.
-- `merge_sort_block_sort` will always use stable merge sort as it is faster than the fallback implementation.
-- The `rocprim::match_any` interface has a new parameter, `valid` to enalble/disable lanes. The default value is true, so it doesn't change the previous behaviour. 
-### Fixed
-- Fixed build issue caused by missing header in `thread/thread_search.hpp`.
-- Fixed `rocprim::MatchAny` for devices with 64-bit warp size. The function `rocprim::MatchAny` is deprecated and `rocprim::match_any` is preferred instead.
-- Fixed `device_adjacent_difference` using more shared memory than required.
-- Fixed a compilation error when `ROCPRIM_DISABLE_DPP` is defined.
-- rocPRIM should be more robust for detecting GPU architecture features. Explicitly listing each architecture is no longer required by developers, fixing compilation failures when
-  targeting devices not known by rocPRIM.
-
-## [rocPRIM-2.13.0 for ROCm 5.5.0]
-### Added
-- New block level `radix_rank` primitive.
-- New block level `radix_rank_match` primitive.
-- Added a stable block sorting implementation. This be used with `block_sort` by using the `block_sort_algorithm::stable_merge_sort` algorithm.
-### Changed
-- Improved the performance of `block_radix_sort` and `device_radix_sort`.
-- Improved the performance of `device_merge_sort`.
-- Updated `docs` directory structure to match the standard of [rocm-docs-core](https://github.com/RadeonOpenCompute/rocm-docs-core). Contributed by: [v01dXYZ](https://github.com/v01dXYZ).
->>>>>>> 5f9f13e0
 ### Known Issues
 
 * Disabled GPU error messages relating to incorrect warp operation usage with Navi GPUs on
