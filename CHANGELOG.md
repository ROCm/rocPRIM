# Change Log for rocPRIM

Full documentation for rocPRIM is available at [https://codedocs.xyz/ROCmSoftwarePlatform/rocPRIM/](https://codedocs.xyz/ROCmSoftwarePlatform/rocPRIM/)

<<<<<<< HEAD
## [Latest changes]
### Fixed
- Enable bfloat16 tests and reduce threshold for bfloat16
=======
## [Unreleased rocPRIM-2.10.12 for ROCm 5.0.0]
### Known issues
- Unit tests may soft hang on MI200 when running in hipMallocManaged mode.
- block_histogram, device_scan unit tests failing for HIP on Windows
>>>>>>> a1ec5e1f

## [Unreleased rocPRIM-2.10.11 for ROCm 4.5.0]
### Addded
- Initial HIP on Windows support. See README for instructions on how to build and install.
- bfloat16 support added.
### Changed
- Packaging split into a runtime package called rocprim and a development package called rocprim-devel. The development package depends on runtime. The runtime package suggests the development package for all supported OSes except CentOS 7 to aid in the transition. The suggests feature in packaging is introduced as a deprecated feature and will be removed in a future rocm release.
    - As rocPRIM is a header-only library, the runtime package is an empty placeholder used to aid in the transition. This package is also a deprecated feature and will be removed in a future rocm release.
### Known issues
- Unit tests may soft hang on MI200 when running in hipMallocManaged mode.
### Deprecated
- The warp_size() function is now deprecated; please switch to host_warp_size() and device_warp_size() for host and device references respectively.

## [Unreleased rocPRIM-2.10.11 for ROCm 4.4.0]
### Added
- Code coverage tools build option
- Address sanitizer build option
- gfx1030 support added.
- Experimental [HIP-CPU](https://github.com/ROCm-Developer-Tools/HIP-CPU) support; build using GCC/Clang/MSVC on Win/Linux. It is work in progress, many algorithms still known to fail.
### Optimizations
- Added single tile radix sort for smaller sizes.
- Improved performance for radix sort for larger element sizes.
### Deprecated
- The warp_size() function is now deprecated; please switch to host_warp_size() and device_warp_size() for host and device references respectively.

## [Unreleased rocPRIM-2.10.10 for ROCm 4.3.0]
### Fixed
- Bugfix & minor performance improvement for merge_sort when input and output storage are the same.
### Added
- gfx90a support added.
### Deprecated
- The warp_size() function is now deprecated; please switch to host_warp_size() and device_warp_size() for host and device references respectively.

## [rocPRIM-2.10.9 for ROCm 4.2.0]
### Fixed
- Size zero inputs are now properly handled with newer ROCm builds that no longer allow zero-size kernel grid/block dimensions
### Changed
- Minimum cmake version required is now 3.10.2
### Known issues
- Device scan unit test currently failing due to LLVM bug.

## [rocPRIM-2.10.8 for ROCm 4.1.0]
### Fixed
- Texture cache iteration support has been re-enabled.
- Benchmark builds have been re-enabled.
- Unique operator no longer called on invalid elements.
### Known issues
- Device scan unit test currently failing due to LLVM bug.

## [rocPRIM-2.10.7 for ROCm 4.0.0]
### Added
- No new features

## [rocPRIM-2.10.6 for ROCm 3.10]
### Optimizations
- Updates to DPP instructions for warp shuffle
### Known issues
- Benchmark builds are disabled due to compiler bug.

## [rocPRIM-2.10.5 for ROCm 3.9.0]
### Added
- Added HIP cmake dependency
### Optimizations
- Updates to warp shuffle for gfx10
- Disable DPP functions on gfx10++
### Known issues
- Benchmark builds are disabled due to compiler bug.

## [rocPRIM-2.10.4 for ROCm 3.8.0]
### Fixed
- Fix for rocPRIM texture cache iterator
### Known issues
- None

## [rocPRIM-2.10.3 for ROCm 3.7.0]
### Fixed
- Package dependency correct to hip-rocclr
### Known issues
- rocPRIM texture cache iterator functionality is broken in the runtime. It will be fixed in the next release. Please use the prior release if calling this function.

## [rocPRIM-2.10.2 for ROCm 3.6.0]
### Added
- No new features

## [rocPRIM-2.10.1 for ROCm 3.5.1]
### Fixed
- Point release with compilation fix.

## [rocPRIM-2.10.1 for ROCm 3.5.0]
### Added
- Improved tests with fixed and random seeds for test data
- Network interface improvements with API v3
### Changed
- Switched to hip-clang as default compiler
- CMake searches for rocPRIM locally first; downloads from github if local search fails<|MERGE_RESOLUTION|>--- conflicted
+++ resolved
@@ -2,16 +2,14 @@
 
 Full documentation for rocPRIM is available at [https://codedocs.xyz/ROCmSoftwarePlatform/rocPRIM/](https://codedocs.xyz/ROCmSoftwarePlatform/rocPRIM/)
 
-<<<<<<< HEAD
 ## [Latest changes]
 ### Fixed
 - Enable bfloat16 tests and reduce threshold for bfloat16
-=======
+
 ## [Unreleased rocPRIM-2.10.12 for ROCm 5.0.0]
 ### Known issues
 - Unit tests may soft hang on MI200 when running in hipMallocManaged mode.
 - block_histogram, device_scan unit tests failing for HIP on Windows
->>>>>>> a1ec5e1f
 
 ## [Unreleased rocPRIM-2.10.11 for ROCm 4.5.0]
 ### Addded
