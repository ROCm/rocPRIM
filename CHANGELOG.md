--- conflicted
+++ resolved
@@ -2,9 +2,6 @@
 
 Full documentation for rocPRIM is available at [https://codedocs.xyz/ROCmSoftwarePlatform/rocPRIM/](https://codedocs.xyz/ROCmSoftwarePlatform/rocPRIM/)
 
-<<<<<<< HEAD
-## [rocPRIM-2.10.12 for ROCm 5.0.0]
-=======
 ## [Unreleased rocPRIM-2.10.13 for ROCm 5.1.0]
 ### Fixed
 - Fixed radix sort int64_t bug introduced in [2.10.11]
@@ -16,8 +13,7 @@
 ### Known issues
 - device_segmented_radix_sort unit test failing for HIP on Windows
 
-## [Unreleased rocPRIM-2.10.12 for ROCm 5.0.0]
->>>>>>> 83370c54
+## [Released rocPRIM-2.10.12 for ROCm 5.0.0]
 ### Fixed
 - Enable bfloat16 tests and reduce threshold for bfloat16
 - Fix device scan limit_size feature
