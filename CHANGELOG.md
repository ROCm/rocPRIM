--- conflicted
+++ resolved
@@ -3,11 +3,7 @@
 Documentation for rocPRIM is available at
 [https://rocm.docs.amd.com/projects/rocPRIM/en/latest/](https://rocm.docs.amd.com/projects/rocPRIM/en/latest/).
 
-<<<<<<< HEAD
-## [Unreleased rocPRIM-3.0.0 for ROCm 6.1.0]
-=======
 ## Unreleased rocPRIM-3.1.0 for ROCm 6.1.0
->>>>>>> 7e189b15
 
 ### Additions
 
@@ -39,50 +35,6 @@
 * Build issues with `rmake.py` on Windows when using VS 2017 15.8 or later (due to a breaking fix with
   extended aligned storage)
 
-<<<<<<< HEAD
-## rocPRIM-2.13.1 for ROCm 5.7.0
-
-### Additions
-
-* `block_sort::sort()` overload for keys and values with a dynamic size, for all block sort algorithms
-  * All `block_sort::sort()` overloads with a dynamic size are now supported for
-    `block_sort_algorithm::merge_sort` and `block_sort_algorithm::bitonic_sort`
-* New two-way partition primitive (`partition_two_way`) that can write to two separate iterators
-* Added config tuning and dynamic dispatch to the `device_adjacent_difference` algorithm
-* New `rocprim::group_elect` warp intrinsic, which chooses one lane from the lanes enabled by a mask
-
-### Changes
-
-* Removed erroneous implementation of device-level `inclusive_scan` and `exclusive_scan` (the prior
-  default implementation that uses `lookback-scan` is now the only available implementation)
-* The benchmark metric indicating the bytes processed for `exclusive_scan_by_key` and
-  `inclusive_scan_by_key` has been changed to incorporate the key type; the benchmark log has been
-  changed so that these algorithms are reported as `scan` and `scan_by_key` instead of
-  `scan_exclusive` and `scan_inclusive`
-* Improved the performance of `partition`
-* `merge_sort_block_sort` always uses stable merge sort because it's faster than the fallback
-  implementation
-* The `rocprim::match_any` interface has a new parameter (`valid`) to enable and disable lanes; the
-  default value is true, so it doesn't change the previous behavior
-
-### Deprecations
-
-* `radix_sort_config` for device-level Radix Sort (it no longer matches the algorithm's parameters); use
-  `radix_sort_config_v2` instead
-* `scan_config` and `scan_by_key_config` for device-level scans (they no longer match the algorithm's
-  parameters); use`scan_config_v2` and `scan_by_key_config_v2` instead)
-
-### Fixes
-
-* Build issue caused by a missing header in `thread/thread_search.hpp`
-* `rocprim::MatchAny` for devices with 64-bit warp size (`rocprim::MatchAny` is deprecated and is
-  replaced with `rocprim::match_any`)
-* Fixed `device_adjacent_difference` using more shared memory than required
-* Fixed a compilation error when `ROCPRIM_DISABLE_DPP` is defined
-* Improved robustness for detecting GPU architecture features
-  * Explicitly listing each architecture is no longer required
-  * Fixed compilation failures when targeting devices are not known by rocPRIM
-=======
 ## rocPRIM-3.0.0 for ROCm 6.0.0
 
 ### Additions
@@ -105,7 +57,6 @@
 
 ### Fixes
 - Fixed build issue caused by missing header in `thread/thread_search.hpp`.
->>>>>>> 7e189b15
 
 ## rocPRIM-2.13.0 for ROCm 5.5.0
 
