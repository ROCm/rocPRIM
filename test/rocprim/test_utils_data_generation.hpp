// Copyright (c) 2021-2023 Advanced Micro Devices, Inc. All rights reserved.
//
// Permission is hereby granted, free of charge, to any person obtaining a copy
// of this software and associated documentation files (the "Software"), to deal
// in the Software without restriction, including without limitation the rights
// to use, copy, modify, merge, publish, distribute, sublicense, and/or sell
// copies of the Software, and to permit persons to whom the Software is
// furnished to do so, subject to the following conditions:
//
// The above copyright notice and this permission notice shall be included in
// all copies or substantial portions of the Software.
//
// THE SOFTWARE IS PROVIDED "AS IS", WITHOUT WARRANTY OF ANY KIND, EXPRESS OR
// IMPLIED, INCLUDING BUT NOT LIMITED TO THE WARRANTIES OF MERCHANTABILITY,
// FITNESS FOR A PARTICULAR PURPOSE AND NONINFRINGEMENT.  IN NO EVENT SHALL THE
// AUTHORS OR COPYRIGHT HOLDERS BE LIABLE FOR ANY CLAIM, DAMAGES OR OTHER
// LIABILITY, WHETHER IN AN ACTION OF CONTRACT, TORT OR OTHERWISE, ARISING FROM,
// OUT OF OR IN CONNECTION WITH THE SOFTWARE OR THE USE OR OTHER DEALINGS IN
// THE SOFTWARE.

#ifndef ROCPRIM_TEST_UTILS_DATA_GENERATION_HPP
#define ROCPRIM_TEST_UTILS_DATA_GENERATION_HPP

#include "common_test_header.hpp"
#include "test_utils_bfloat16.hpp"
#include "test_utils_custom_test_types.hpp"
#include "test_utils_half.hpp"

#include <rocprim/test_seed.hpp>
#include <rocprim/type_traits.hpp>
#include <rocprim/types.hpp>

// Std::memcpy and std::memcmp
#include <cstring>
#include <iterator>
#include <random>
#include <vector>

namespace test_utils {

static constexpr uint32_t random_data_generation_segments = 32;
static constexpr uint32_t random_data_generation_repeat_strides = 4;

// std::uniform_int_distribution is undefined for anything other than
// short, int, long, long long, unsigned short, unsigned int, unsigned long, or unsigned long long.
template <typename T>
struct is_valid_for_int_distribution :
    std::integral_constant<bool,
                           std::is_same<short, T>::value ||
                               std::is_same<unsigned short, T>::value ||
                               std::is_same<int, T>::value ||
                               std::is_same<unsigned int, T>::value ||
                               std::is_same<long, T>::value ||
                               std::is_same<unsigned long, T>::value ||
                               std::is_same<long long, T>::value ||
                               std::is_same<unsigned long long, T>::value
                           > {};
namespace detail
{
    template<class T>
    struct numeric_limits_custom_test_type : public std::numeric_limits<typename T::value_type>
    {
    };
}

// Numeric limits which also supports custom_test_type<U> classes
template<class T>
struct numeric_limits : public std::conditional<
                            is_custom_test_type<T>::value,
                            detail::numeric_limits_custom_test_type<T>,
                            std::numeric_limits<T>
                            >::type
{
};

template<> struct numeric_limits<test_utils::half> : public std::numeric_limits<test_utils::half> {
public:
    using T = test_utils::half;
    static inline T min() {
        return T(0.00006104f);
    };
    static inline T max() {
        return T(65504.0f);
    };
    static inline T lowest() {
        return T(-65504.0f);
    };
    static inline T infinity() {
        return T(std::numeric_limits<float>::infinity());
    };
    static inline T quiet_NaN() {
        return T(std::numeric_limits<float>::quiet_NaN());
    };
    static inline T signaling_NaN() {
        return T(std::numeric_limits<float>::signaling_NaN());
    };
};

template<> class numeric_limits<test_utils::bfloat16> : public std::numeric_limits<test_utils::bfloat16> {
public:
    using T = test_utils::bfloat16;

    static inline T max() {
        return T(std::numeric_limits<float>::max()*0.998);
    };
    static inline T min() {
        return T(std::numeric_limits<float>::min());
    };
    static inline T lowest() {
        return T(std::numeric_limits<float>::lowest()*0.998);
    };
    static inline T infinity() {
        return T(std::numeric_limits<float>::infinity());
    };
    static inline T quiet_NaN() {
        return T(std::numeric_limits<float>::quiet_NaN());
    };
    static inline T signaling_NaN() {
        return T(std::numeric_limits<float>::signaling_NaN());
    };
};
// End of extended numeric_limits

// Converts possible device side types to their relevant host side native types
inline rocprim::native_half convert_to_native(const rocprim::half& value)
{
    return rocprim::native_half(value);
}

inline rocprim::native_bfloat16 convert_to_native(const rocprim::bfloat16& value)
{
    return rocprim::native_bfloat16(value);
}

template<class T>
inline auto convert_to_native(const T& value)
{
    return value;
}

// Helper class to generate a vector of special values for any type
template<class T>
struct special_values {
private:
    // sign_bit_flip needed because host-side operators for __half are missing. (e.g. -__half unary operator or (-1*) __half*__half binary operator
    static T sign_bit_flip(T value){
        uint8_t* data = reinterpret_cast<uint8_t*>(&value);
        data[sizeof(T)-1] ^= 0x80;
        return value;
    }

public:
    static std::vector<T> vector(){
        if(std::is_integral<T>::value){
            return std::vector<T>();
        }else {
            std::vector<T> r = {test_utils::numeric_limits<T>::quiet_NaN(),
                                sign_bit_flip(test_utils::numeric_limits<T>::quiet_NaN()),
                                // TODO: switch on when signaling_NaN will be supported on NVIDIA
                                //test_utils::numeric_limits<T>::signaling_NaN(),
                                //sign_bit_flip(test_utils::numeric_limits<T>::signaling_NaN()),
                                test_utils::numeric_limits<T>::infinity(),
                                sign_bit_flip(test_utils::numeric_limits<T>::infinity()),
                                T(0.0),
                                T(-0.0)};
            return r;
        }
    }
};
// end of special_values helpers

/// Insert special values of type T at a random place in the source vector
/// \tparam T
/// \param source The source vector<T> to modify
template<class T>
void add_special_values(std::vector<T>& source, seed_type seed_value)
{
    engine_type gen{seed_value};
    std::vector<T> special_values = test_utils::special_values<T>::vector();
    if(source.size() > special_values.size())
    {
        unsigned int start = gen() % (source.size() - special_values.size());
        std::copy(special_values.begin(), special_values.end(), source.begin() + start);
    }
}

template<typename Iterator>
using it_value_t = typename std::iterator_traits<Iterator>::value_type;

template<class OutputIter, class Generator>
inline OutputIter segmented_generate_n(OutputIter it, size_t size, Generator gen)
{
    const size_t segment_size = size / random_data_generation_segments;
    if(segment_size == 0)
    {
        return std::generate_n(it, size, std::move(gen));
    }

    for(uint32_t segment_index = 0; segment_index < random_data_generation_segments;
        segment_index++)
    {
        if(segment_index % random_data_generation_repeat_strides == 0)
        {
            const auto repeated_value = gen();
            std::fill(it + segment_size * segment_index,
                      it + segment_size * (segment_index + 1),
                      repeated_value);
        }
        else
        {
            std::generate_n(it + segment_size * segment_index, segment_size, gen);
        }
    }
    return it + size;
}

template<class OutputIter, class U, class V, class Generator>
inline auto generate_random_data_n(OutputIter it, size_t size, U min, V max, Generator& gen)
    -> std::enable_if_t<std::is_same<it_value_t<OutputIter>, __int128_t>::value, OutputIter>
{
    using T = it_value_t<OutputIter>;

    using dis_type = typename std::conditional<
        is_valid_for_int_distribution<T>::value,
        T,
        typename std::conditional<std::is_signed<T>::value, int, unsigned int>::type>::type;
    std::uniform_int_distribution<dis_type> distribution(static_cast<dis_type>(min),
                                                         static_cast<dis_type>(max));

    return segmented_generate_n(it, size, [&]() { return static_cast<T>(distribution(gen)); });
}

template<class OutputIter, class U, class V, class Generator>
inline auto generate_random_data_n(OutputIter it, size_t size, U min, V max, Generator& gen)
    -> std::enable_if_t<std::is_same<it_value_t<OutputIter>, __uint128_t>::value, OutputIter>
{
    using T = it_value_t<OutputIter>;

    using dis_type = typename std::conditional<
        is_valid_for_int_distribution<T>::value,
        T,
        typename std::conditional<std::is_signed<T>::value, int, unsigned int>::type>::type;
    std::uniform_int_distribution<dis_type> distribution(static_cast<dis_type>(min),
                                                         static_cast<dis_type>(max));

    return segmented_generate_n(it, size, [&]() { return static_cast<T>(distribution(gen)); });
}

template<class OutputIter, class U, class V, class Generator>
inline auto generate_random_data_n(OutputIter it, size_t size, U min, V max, Generator& gen)
    -> std::enable_if_t<rocprim::is_integral<it_value_t<OutputIter>>::value, OutputIter>
{
    using T = it_value_t<OutputIter>;

    using dis_type = typename std::conditional<
        is_valid_for_int_distribution<T>::value,
        T,
        typename std::conditional<std::is_signed<T>::value,
                                  int,
                                  unsigned int>::type
        >::type;
    std::uniform_int_distribution<dis_type> distribution(static_cast<dis_type>(min),
                                                         static_cast<dis_type>(max));

    return segmented_generate_n(it, size, [&]() { return static_cast<T>(distribution(gen)); });
}

template<class OutputIter, class U, class V, class Generator>
inline auto generate_random_data_n(OutputIter it, size_t size, U min, V max, Generator& gen)
    -> std::enable_if_t<rocprim::is_floating_point<it_value_t<OutputIter>>::value
                            && !is_custom_test_type<it_value_t<OutputIter>>::value,
                        OutputIter>
{
    using T = it_value_t<OutputIter>;

    // Generate floats when T is half or bfloat16
    using dis_type = typename std::conditional<std::is_same<rocprim::half, T>::value || std::is_same<rocprim::bfloat16, T>::value, float, T>::type;
    std::uniform_real_distribution<dis_type> distribution(static_cast<dis_type>(min),
                                                          static_cast<dis_type>(max));

    return segmented_generate_n(it, size, [&]() { return static_cast<T>(distribution(gen)); });
}

template<class OutputIter, class Generator>
inline auto generate_random_data_n(OutputIter             it,
                                   size_t                 size,
                                   it_value_t<OutputIter> min,
                                   it_value_t<OutputIter> max,
                                   Generator&             gen)
    -> std::enable_if_t<is_custom_test_type<it_value_t<OutputIter>>::value
                            && std::is_integral<typename it_value_t<OutputIter>::value_type>::value,
                        OutputIter>
{
    using T = it_value_t<OutputIter>;

    std::uniform_int_distribution<typename T::value_type> distribution(min.x, max.x);

    return segmented_generate_n(it,
                                size,
                                [&]() { return T(distribution(gen), distribution(gen)); });
}

template<class OutputIter, class Generator>
inline auto generate_random_data_n(OutputIter             it,
                                   size_t                 size,
                                   it_value_t<OutputIter> min,
                                   it_value_t<OutputIter> max,
                                   Generator&             gen)
    -> std::enable_if_t<
        is_custom_test_type<it_value_t<OutputIter>>::value
            && std::is_floating_point<typename it_value_t<OutputIter>::value_type>::value,
        OutputIter>
{
    using T = typename std::iterator_traits<OutputIter>::value_type;

    std::uniform_real_distribution<typename T::value_type> distribution(min.x, max.x);

    return segmented_generate_n(it,
                                size,
                                [&]() { return T(distribution(gen), distribution(gen)); });
}

template<class OutputIter, class Generator>
inline auto generate_random_data_n(OutputIter                                  it,
                                   size_t                                      size,
                                   typename it_value_t<OutputIter>::value_type min,
                                   typename it_value_t<OutputIter>::value_type max,
                                   Generator&                                  gen)
    -> std::enable_if_t<is_custom_test_array_type<it_value_t<OutputIter>>::value
                            && std::is_integral<typename it_value_t<OutputIter>::value_type>::value,
                        OutputIter>
{
    using T = typename std::iterator_traits<OutputIter>::value_type;

    std::uniform_int_distribution<typename T::value_type> distribution(min, max);
    return std::generate_n(it,
                           size,
                           [&]()
                           {
                               T result;
                               for(size_t i = 0; i < T::size; i++)
                               {
                                   result.values[i] = distribution(gen);
                               }
                               return result;
                           });
}

template<class T, class U, class V>
inline std::vector<T> get_random_data(size_t size, U min, V max, seed_type seed_value)
{
    std::vector<T> data(size);
<<<<<<< HEAD
    std::generate(
        data.begin(), data.end(),
        [&]()
        {
            T result = 0;
            for(size_t i = 0; i < T::size; i++)
            {
                result.values[i] = distribution(gen);
            }
            return result;
        }
    );
=======
    engine_type    gen(seed_value);
    generate_random_data_n(data.begin(), size, min, max, gen);
>>>>>>> 5f9f13e0
    return data;
}

template<class T, class U, class V>
inline auto get_random_value(U min, V max, seed_type seed_value)
    -> std::enable_if_t<rocprim::is_arithmetic<T>::value, T>
{
    T           result;
    engine_type gen(seed_value);
    generate_random_data_n(&result, 1, min, max, gen);
    return result;
}

template<class T>
inline auto
    get_random_value(typename T::value_type min, typename T::value_type max, seed_type seed_value)
        -> std::enable_if_t<is_custom_test_type<T>::value || is_custom_test_array_type<T>::value, T>
{
    typename T::value_type result;
    engine_type            gen(seed_value);
    generate_random_data_n(&result, 1, min, max, gen);
    return T{result};
}

template<class T>
inline std::vector<T> get_random_data01(size_t size, float p, seed_type seed_value)
{
    const size_t max_random_size = 1024 * 1024;
    engine_type gen{seed_value};
    std::bernoulli_distribution distribution(p);
    std::vector<T> data(size);
    std::generate(
        data.begin(), data.begin() + std::min(size, max_random_size),
        [&]() { return static_cast<T>(distribution(gen)); }
    );
    for(size_t i = max_random_size; i < size; i += max_random_size)
    {
        std::copy_n(data.begin(), std::min(size - i, max_random_size), data.begin() + i);
    }
    return data;
}

template<class T>
std::vector<size_t> get_sizes(T seed_value)
{
    // clang-format off
    std::vector<size_t> sizes = {
        1024, 2048, 4096, 1792,
        1, 10, 53, 211, 500, 2345,
        11001, 34567, 100000,
        (1 << 16) - 1220,
        (1 << 20) + 123
    };
    // clang-format on
    if(!test_common_utils::use_hmm())
    {
        // hipMallocManaged() currently doesnt support zero byte allocation
        sizes.push_back(0);
    }

    const std::vector<size_t> random_sizes1
        = test_utils::get_random_data<size_t>(2, 2, 1 << 20, seed_value);
    sizes.insert(sizes.end(), random_sizes1.begin(), random_sizes1.end());

    const std::vector<size_t> random_sizes2
        = test_utils::get_random_data<size_t>(3, 2, 1 << 17, seed_value);
    sizes.insert(sizes.end(), random_sizes2.begin(), random_sizes2.end());

    std::sort(sizes.begin(), sizes.end());

    return sizes;
}

template<class T>
std::vector<size_t> get_large_sizes(T seed_value)
{
    // clang-format off
    std::vector<size_t> sizes = {
        (size_t{1} << 30) - 1, size_t{1} << 30,
        (size_t{1} << 32) - 1, size_t{1} << 32,
        (size_t{1} << 35) + 1,
        (size_t{1} << 37) - 1,
    };
    // clang-format on
    const std::vector<size_t> random_sizes
        = test_utils::get_random_data<size_t>(2,
                                              (size_t{1} << 30) + 1,
                                              (size_t{1} << 37) - 2,
                                              seed_value);
    sizes.insert(sizes.end(), random_sizes.begin(), random_sizes.end());
    std::sort(sizes.begin(), sizes.end());
    return sizes;
}

/// \brief Computes the closest multiple of \p divisor to a certain \p ref.
/// \param ref Number to be rounded up.
/// \param divisor Number which closest multiple to \p ref we are looking for.
inline size_t closest_greater_multiple(const size_t ref, const size_t divisor)
{
    if(!divisor)
    {
        return ref;
    }
    const size_t remainder = ref % divisor;
    size_t       distance  = remainder ? divisor - remainder : 0;
    return ref + distance;
}

template<class T>
std::vector<size_t> get_block_size_multiples(T seed_value, const unsigned int block_size)
{
    std::vector<size_t> sizes = get_sizes(seed_value);
    std::transform(sizes.begin(),
                   sizes.end(),
                   sizes.begin(),
                   [block_size](size_t size)
                   { return test_utils::closest_greater_multiple(size, block_size); });
    std::set<size_t> unique_sizes(sizes.begin(), sizes.end());
    return std::vector<size_t>(unique_sizes.begin(), unique_sizes.end());
}
}

#endif //ROCPRIM_TEST_UTILS_DATA_GENERATION_HPP<|MERGE_RESOLUTION|>--- conflicted
+++ resolved
@@ -350,23 +350,8 @@
 inline std::vector<T> get_random_data(size_t size, U min, V max, seed_type seed_value)
 {
     std::vector<T> data(size);
-<<<<<<< HEAD
-    std::generate(
-        data.begin(), data.end(),
-        [&]()
-        {
-            T result = 0;
-            for(size_t i = 0; i < T::size; i++)
-            {
-                result.values[i] = distribution(gen);
-            }
-            return result;
-        }
-    );
-=======
     engine_type    gen(seed_value);
     generate_random_data_n(data.begin(), size, min, max, gen);
->>>>>>> 5f9f13e0
     return data;
 }
 
