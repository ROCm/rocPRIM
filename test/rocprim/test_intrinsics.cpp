// MIT License
//
// Copyright (c) 2017-2023 Advanced Micro Devices, Inc. All rights reserved.
//
// Permission is hereby granted, free of charge, to any person obtaining a copy
// of this software and associated documentation files (the "Software"), to deal
// in the Software without restriction, including without limitation the rights
// to use, copy, modify, merge, publish, distribute, sublicense, and/or sell
// copies of the Software, and to permit persons to whom the Software is
// furnished to do so, subject to the following conditions:
//
// The above copyright notice and this permission notice shall be included in all
// copies or substantial portions of the Software.
//
// THE SOFTWARE IS PROVIDED "AS IS", WITHOUT WARRANTY OF ANY KIND, EXPRESS OR
// IMPLIED, INCLUDING BUT NOT LIMITED TO THE WARRANTIES OF MERCHANTABILITY,
// FITNESS FOR A PARTICULAR PURPOSE AND NONINFRINGEMENT. IN NO EVENT SHALL THE
// AUTHORS OR COPYRIGHT HOLDERS BE LIABLE FOR ANY CLAIM, DAMAGES OR OTHER
// LIABILITY, WHETHER IN AN ACTION OF CONTRACT, TORT OR OTHERWISE, ARISING FROM,
// OUT OF OR IN CONNECTION WITH THE SOFTWARE OR THE USE OR OTHER DEALINGS IN THE
// SOFTWARE.

#include "../common_test_header.hpp"

// required rocprim headers
#include <rocprim/intrinsics/thread.hpp>
#include <rocprim/intrinsics/warp_shuffle.hpp>

// required test headers
#include "test_utils_types.hpp"

#include <bitset>
#include <random>

// An integer type large enough to hold a lane_mask_type of any device
using max_lane_mask_type = uint64_t;

constexpr static max_lane_mask_type all_lanes_active
    = std::numeric_limits<max_lane_mask_type>::max();

ROCPRIM_HOST_DEVICE bool is_lane_active(const max_lane_mask_type mask, const unsigned int lane)
{
    return (mask >> lane) & 1;
}

// Custom structure
struct custom_notaligned
{
    short i;
    double d;
    float f;
    unsigned int u;

    ROCPRIM_HOST_DEVICE constexpr custom_notaligned() : i(123), d(1234), f(12345), u(12345){};

    ROCPRIM_HOST_DEVICE constexpr custom_notaligned(short i, double d, float f, unsigned int u)
        : i(i), d(d), f(f), u(u)
    {}
};

ROCPRIM_HOST_DEVICE
inline bool operator==(const custom_notaligned& lhs,
                       const custom_notaligned& rhs)
{
    return lhs.i == rhs.i && lhs.d == rhs.d
        && lhs.f == rhs.f &&lhs.u == rhs.u;
}

// Custom structure aligned to 16 bytes
struct alignas(16) custom_16aligned
{
    int i;
    unsigned int u;
    float        f;

    ROCPRIM_HOST_DEVICE constexpr custom_16aligned() : i(123), u(1234), f(12345){};

    ROCPRIM_HOST_DEVICE constexpr custom_16aligned(int i, unsigned int u, float f)
        : i(i), u(u), f(f)
    {}
};

inline ROCPRIM_HOST_DEVICE
bool operator==(const custom_16aligned& lhs, const custom_16aligned& rhs)
{
    return lhs.i == rhs.i && lhs.f == rhs.f && lhs.u == rhs.u;
}

template<typename T>
struct test_type_helper
{
    /// Returns the 'zero' value for this type: In this representation, all of the type's
    /// bits should be initialized to 0. This function is here because some rocPRIM intrinsic operations
    /// zero-initialize a type like this.
    ROCPRIM_HOST_DEVICE constexpr static T zero()
    {
        return 0;
    }

    /// Returns an 'uninitialized' representation for this type: Some rocPRIM intrinsics are not supposed
    /// to touch inactive lanes. In the relevant test scenarios, an output value is first initialized with
    /// this 'initialized' value, so that these values can later be checked if they were really unaltered after
    /// the intrinsic operation.
    ROCPRIM_HOST_DEVICE constexpr static T uninitialized()
    {
        return 0xAA;
    }

    /// Initialize some random data for this type, of \p n elements and with random seed <tt>seed</tt>.
    static std::vector<T> get_random_data(size_t n, seed_type seed)
    {
        return test_utils::get_random_data<T>(n, static_cast<T>(-100), static_cast<T>(100), seed);
    }
};

template<>
struct test_type_helper<custom_notaligned>
{
    ROCPRIM_HOST_DEVICE constexpr static custom_notaligned zero()
    {
        return {0, 0, 0, 0};
    }

    ROCPRIM_HOST_DEVICE constexpr static custom_notaligned uninitialized()
    {
        return custom_notaligned(0xAA, 0xAA, 0xAA, 0xAA);
    }

    static std::vector<custom_notaligned> get_random_data(size_t n, seed_type seed)
    {
        std::vector<double> random_data
            = test_utils::get_random_data<double>(4 * n, -100, 100, seed);
        std::vector<custom_notaligned> result(n);
        for(size_t i = 0; i < result.size(); ++i)
        {
            result[i].i = static_cast<short>(random_data[i * 4]);
            result[i].d = random_data[i * 4 + 1];
            result[i].f = static_cast<float>(random_data[i * 4 + 2]);
            result[i].u = static_cast<unsigned int>(random_data[i * 4 + 3]);
        }

        return result;
    }
};

template<>
struct test_type_helper<custom_16aligned>
{
    ROCPRIM_HOST_DEVICE constexpr static custom_16aligned zero()
    {
        return {0, 0, 0};
    }

    ROCPRIM_HOST_DEVICE constexpr static custom_16aligned uninitialized()
    {
        return custom_16aligned(0xAA, 0xAA, 0xAA);
    }

    static std::vector<custom_16aligned> get_random_data(size_t n, seed_type seed)
    {
        std::vector<float> random_data = test_utils::get_random_data<float>(3 * n, -100, 100, seed);
        std::vector<custom_16aligned> result(n);
        for(size_t i = 0; i < result.size(); ++i)
        {
            result[i].i = static_cast<short>(random_data[i * 3]);
            result[i].u = static_cast<unsigned int>(random_data[i * 3 + 1]);
            result[i].f = random_data[i * 3 + 2];
        }

        return result;
    }
};

// Params for tests
template<class T>
struct params
{
    using type = T;
};

template<class Params>
class RocprimIntrinsicsTests : public ::testing::Test
{
public:
    using type = typename Params::type;
};

typedef ::testing::Types<params<int>,
                         params<float>,
                         params<double>,
                         params<unsigned char>,
                         params<custom_notaligned>,
                         params<custom_16aligned>>
    IntrinsicsTestParams;

TYPED_TEST_SUITE(RocprimIntrinsicsTests, IntrinsicsTestParams);

/// A safe helper function to extract the least-significant \p bits bits from \p value. Shifting more bits
/// than a type's width is undefined behavior on C++. With this function, it is safe to extract an amount of
/// bits less than or equal to the number of bits of type <tt>T</tt>.
template<typename T>
T bit_extract(const T value, const unsigned int bits)
{
    // Shifting an amount larger or equal to the amount of bits in a type is undefined behavior.
    const unsigned int bit_size = sizeof(T) * CHAR_BIT;
    return bits == bit_size ? value : value & ((T{1} << bits) - T{1});
}

std::vector<max_lane_mask_type> active_lanes_tests(int device_id)
{
    std::vector<max_lane_mask_type> tests
        = {all_lanes_active, 0x0123'4567'89AB'CDEF, 0xAAAA'AAAA'AAAA'AAAA};

    unsigned int hardware_warp_size;
    HIP_CHECK(::rocprim::host_warp_size(device_id, hardware_warp_size));
    for(auto& test : tests)
    {
        test = bit_extract(test, hardware_warp_size);
    }

    return tests;
}

enum class shuffle_test_type
{
    shuffle_up,
    shuffle_down,
    shuffle_xor,
};

template<shuffle_test_type test_type, typename T>
__global__ void shuffle_kernel(T*                       data,
                               const unsigned int       delta,
                               const unsigned int       width,
                               const max_lane_mask_type active_lanes)
{
    const unsigned int index = blockIdx.x * blockDim.x + threadIdx.x;

    const T value  = data[index];
    T       result = test_type_helper<T>::uninitialized();
    if(is_lane_active(active_lanes, rocprim::lane_id()))
    {
        switch(test_type)
        {
            case shuffle_test_type::shuffle_up:
                result = rocprim::warp_shuffle_up(value, delta, width);
                break;
            case shuffle_test_type::shuffle_down:
                result = rocprim::warp_shuffle_down(value, delta, width);
                break;
            case shuffle_test_type::shuffle_xor:
                result = rocprim::warp_shuffle_xor(value, delta, width);
                break;
        }
    }
    data[index] = result;
}

template<shuffle_test_type test_type, typename T>
void test_shuffle()
{
    int device_id = test_common_utils::obtain_device_from_ctest();
    SCOPED_TRACE(testing::Message() << "with device_id = " << device_id);
    HIP_CHECK(hipSetDevice(device_id));

    unsigned int hardware_warp_size;
    HIP_CHECK(::rocprim::host_warp_size(device_id, hardware_warp_size));
    const size_t size = hardware_warp_size;

    SCOPED_TRACE(testing::Message() << "with hardware_warp_size = " << hardware_warp_size);

    const auto shuffle = [&](T*                       out,
                             const T*                 in,
                             const unsigned int       delta,
                             const unsigned int       logical_warp_size,
                             const max_lane_mask_type active_lanes)
    {
        for(size_t warp = 0; warp < size; warp += hardware_warp_size)
        {
            for(unsigned int lane = 0; lane < hardware_warp_size; ++lane)
            {
                const unsigned int logical_warp_base = lane - lane % logical_warp_size;
                unsigned int       logical_src_lane  = lane % logical_warp_size;
                switch(test_type)
                {
                    case shuffle_test_type::shuffle_down:
                        if(logical_src_lane + delta < logical_warp_size)
                            logical_src_lane += delta;
                        break;
                    case shuffle_test_type::shuffle_up:
                        if(logical_src_lane >= delta)
                            logical_src_lane -= delta;
                        break;
                    case shuffle_test_type::shuffle_xor: logical_src_lane ^= delta; break;
                }

                const unsigned int src_lane = logical_warp_base + logical_src_lane;
                out[warp + lane]
                    = !is_lane_active(active_lanes, lane) ? test_type_helper<T>::uninitialized()
                      : !is_lane_active(active_lanes, src_lane) ? test_type_helper<T>::zero()
                                                                : in[warp + src_lane];
            }
        }
    };

    T* d_data;
    HIP_CHECK(test_common_utils::hipMallocHelper(&d_data, size * sizeof(T)));

    for (size_t seed_index = 0; seed_index < random_seeds_count + seed_size; seed_index++)
    {
        unsigned int seed_value = seed_index < random_seeds_count  ? rand() : seeds[seed_index - random_seeds_count];
        SCOPED_TRACE(testing::Message() << "with seed = " << seed_value);

        // Generate input
        auto           input = test_type_helper<T>::get_random_data(size, seed_value);
        std::vector<T> output(input.size());

        for(const auto active_lanes : active_lanes_tests(device_id))
        {
            SCOPED_TRACE(testing::Message()
                         << "with active_lanes = " << std::bitset<64>(active_lanes));
            for(unsigned int logical_warp_size = hardware_warp_size; logical_warp_size > 1;
                logical_warp_size >>= 1)
            {
                SCOPED_TRACE(testing::Message()
                             << "where logical_warp_size = " << logical_warp_size);

                const auto deltas = test_utils::get_random_data<unsigned int>(
                    std::max<size_t>(1, logical_warp_size / 2),
                    1U,
                    std::max<unsigned int>(1, logical_warp_size - 1),
                    seed_value);

                for(const auto delta : deltas)
                {
                    SCOPED_TRACE(testing::Message() << "where delta = " << delta);
                    // Calculate expected results on host
                    std::vector<T> expected(size, test_type_helper<T>::zero());
                    shuffle(expected.data(), input.data(), delta, logical_warp_size, active_lanes);

                    // Writing to device memory
                    HIP_CHECK(hipMemcpy(d_data,
                                        input.data(),
                                        input.size() * sizeof(T),
                                        hipMemcpyHostToDevice));

                    // Launching kernel
                    hipLaunchKernelGGL(HIP_KERNEL_NAME(shuffle_kernel<test_type, T>),
                                       dim3(1),
                                       dim3(hardware_warp_size),
                                       0,
                                       0,
                                       d_data,
                                       delta,
                                       logical_warp_size,
                                       active_lanes);
                    HIP_CHECK(hipGetLastError());
                    HIP_CHECK(hipDeviceSynchronize());

                    // Read from device memory
                    HIP_CHECK(hipMemcpy(output.data(),
                                        d_data,
                                        output.size() * sizeof(T),
                                        hipMemcpyDeviceToHost));

                    test_utils::assert_eq(output, expected);
                }
            }
        }
    }

    hipFree(d_data);
}

TYPED_TEST(RocprimIntrinsicsTests, ShuffleUp)
{
    test_shuffle<shuffle_test_type::shuffle_up, typename TestFixture::type>();
}

TYPED_TEST(RocprimIntrinsicsTests, ShuffleDown)
{
    test_shuffle<shuffle_test_type::shuffle_down, typename TestFixture::type>();
}

TYPED_TEST(RocprimIntrinsicsTests, ShuffleXor)
{
    test_shuffle<shuffle_test_type::shuffle_xor, typename TestFixture::type>();
}

template<class T>
__global__
__launch_bounds__(ROCPRIM_DEFAULT_MAX_BLOCK_SIZE)
void shuffle_index_kernel(T* data, int* src_lanes, unsigned int width)
{
    const unsigned int index = (blockIdx.x * blockDim.x) + threadIdx.x;
    T value = data[index];
    value = rocprim::warp_shuffle(
        value, src_lanes[threadIdx.x/width], width
    );
    data[index] = value;
}

TYPED_TEST(RocprimIntrinsicsTests, ShuffleIndex)
{
    int device_id = test_common_utils::obtain_device_from_ctest();
    SCOPED_TRACE(testing::Message() << "with device_id = " << device_id);
    HIP_CHECK(hipSetDevice(device_id));

    using T = typename TestFixture::type;
    unsigned int hardware_warp_size;
    HIP_CHECK(::rocprim::host_warp_size(device_id, hardware_warp_size));
    const size_t size = hardware_warp_size;

    for (size_t seed_index = 0; seed_index < random_seeds_count + seed_size; seed_index++)
    {
        unsigned int seed_value = seed_index < random_seeds_count  ? rand() : seeds[seed_index - random_seeds_count];
        SCOPED_TRACE(testing::Message() << "with seed = " << seed_value);

        // Generate input
        auto           input = test_type_helper<T>::get_random_data(size, seed_value);
        std::vector<T> output(input.size());

        T* device_data;
        int * device_src_lanes;
        HIP_CHECK(
            test_common_utils::hipMallocHelper(
                &device_data,
                input.size() * sizeof(typename decltype(input)::value_type)
            )
        );
        HIP_CHECK(
            test_common_utils::hipMallocHelper(
                &device_src_lanes,
                hardware_warp_size * sizeof(int)
            )
        );

        for(unsigned int i = hardware_warp_size; i > 1; i = i/2)
        {
            const unsigned int logical_warp_size = i;
            SCOPED_TRACE(testing::Message() << "where logical_warp_size = " << i);

            auto src_lanes
                = test_utils::get_random_data<int>(hardware_warp_size / logical_warp_size,
                                                   0,
                                                   std::max<int>(0, logical_warp_size - 1),
                                                   seed_value);

            // Calculate expected results on host
            std::vector<T> expected(size, test_type_helper<T>::zero());
            for(size_t j = 0; j < input.size()/logical_warp_size; j++)
            {
                int src_lane = src_lanes[j];
                for(size_t k = 0; k < logical_warp_size; k++)
                {
                    size_t index = k + logical_warp_size * j;
                    if(src_lane >= int(logical_warp_size) || src_lane < 0) src_lane = index;
                    expected[index] = input[src_lane + logical_warp_size * j];
                }
            }

            // Writing to device memory
            HIP_CHECK(
                hipMemcpy(
                    device_data, input.data(),
                    input.size() * sizeof(typename decltype(input)::value_type),
                    hipMemcpyHostToDevice
                )
            );
            HIP_CHECK(
                hipMemcpy(
                    device_src_lanes, src_lanes.data(),
                    src_lanes.size() * sizeof(typename decltype(src_lanes)::value_type),
                    hipMemcpyHostToDevice
                )
            );

            // Launching kernel
            hipLaunchKernelGGL(
                HIP_KERNEL_NAME(shuffle_index_kernel<T>),
                dim3(1), dim3(hardware_warp_size), 0, 0,
                device_data, device_src_lanes, logical_warp_size
            );
            HIP_CHECK(hipGetLastError());
            HIP_CHECK(hipDeviceSynchronize());

            // Read from device memory
            HIP_CHECK(
                hipMemcpy(
                    output.data(), device_data,
                    output.size() * sizeof(T),
                    hipMemcpyDeviceToHost
                )
            );

            for(size_t j = 0; j < output.size(); j++)
            {
                ASSERT_EQ(output[j], expected[j]) << "where index = " << j;
            }
        }
        hipFree(device_data);
        hipFree(device_src_lanes);
    }
}

__global__ void lane_id_kernel(unsigned int* data)
{
    const unsigned int index = blockIdx.x * blockDim.x + threadIdx.x;
    data[index]              = rocprim::lane_id();
}

TEST(RocprimIntrinsicsTests, LaneId)
{
    int device_id = test_common_utils::obtain_device_from_ctest();
    SCOPED_TRACE(testing::Message() << "with device_id = " << device_id);
    HIP_CHECK(hipSetDevice(device_id));

    unsigned int hardware_warp_size;
    HIP_CHECK(::rocprim::host_warp_size(device_id, hardware_warp_size));

    const size_t warps_per_block    = 4;
    const size_t block_size         = warps_per_block * hardware_warp_size;
    const size_t blocks             = 2;
    const size_t size               = blocks * block_size;
    SCOPED_TRACE(testing::Message() << "with hardware_warp_size = " << hardware_warp_size);

    unsigned int* d_output;
    HIP_CHECK(test_common_utils::hipMallocHelper(&d_output, size * sizeof(unsigned int)));

    hipLaunchKernelGGL(lane_id_kernel,
                       dim3(blocks),
                       dim3(block_size),
                       0,
                       hipStreamDefault,
                       d_output);
    HIP_CHECK(hipGetLastError());

    std::vector<unsigned int> h_output(size);
    HIP_CHECK(
        hipMemcpy(h_output.data(), d_output, size * sizeof(unsigned int), hipMemcpyDeviceToHost));

    size_t i = 0;
    for(size_t block = 0; block < blocks; ++block)
    {
        for(size_t warp = 0; warp < warps_per_block; ++warp)
        {
            for(size_t lane = 0; lane < hardware_warp_size; ++lane)
            {
                ASSERT_EQ(lane, h_output[i++]) << "where block = " << block << ", warp = " << warp
                                               << ", lane = " << lane << ", index = " << i;
            }
        }
    }

    hipFree(d_output);
}

__global__ void masked_bit_count_kernel(unsigned int*             out,
                                        const max_lane_mask_type* in,
                                        const unsigned int        add,
                                        const max_lane_mask_type  active_lanes)
{
    const unsigned int out_index = blockIdx.x * blockDim.x + threadIdx.x;
    const unsigned int in_index  = out_index / rocprim::warp_size();

    const auto   value  = static_cast<rocprim::lane_mask_type>(in[in_index]);
    unsigned int result = test_type_helper<unsigned int>::uninitialized();
    if(is_lane_active(active_lanes, rocprim::lane_id()))
        result = rocprim::masked_bit_count(value, add);
    out[out_index] = result;
}

TEST(RocprimIntrinsicsTests, MaskedBitCount)
{
    int device_id = test_common_utils::obtain_device_from_ctest();
    SCOPED_TRACE(testing::Message() << "with device_id = " << device_id);
    HIP_CHECK(hipSetDevice(device_id));

    unsigned int hardware_warp_size;
    HIP_CHECK(::rocprim::host_warp_size(device_id, hardware_warp_size));

    const size_t warps_per_block    = 4;
    const size_t block_size         = warps_per_block * hardware_warp_size;
    const size_t blocks             = 2;
    const size_t in_size            = blocks * warps_per_block;
    const size_t out_size           = blocks * block_size;
    const size_t n_add              = 2;

    SCOPED_TRACE(testing::Message() << "with hardware_warp_size = " << hardware_warp_size);

    max_lane_mask_type* d_input;
    HIP_CHECK(test_common_utils::hipMallocHelper(&d_input, in_size * sizeof(max_lane_mask_type)));

    unsigned int* d_output;
    HIP_CHECK(test_common_utils::hipMallocHelper(&d_output, out_size * sizeof(unsigned int)));

    std::vector<unsigned int> expected(out_size);
    std::vector<unsigned int> output(out_size);

    for(size_t seed_index = 0; seed_index < random_seeds_count + seed_size; seed_index++)
    {
        unsigned int seed_value
            = seed_index < random_seeds_count ? rand() : seeds[seed_index - random_seeds_count];
        SCOPED_TRACE(testing::Message() << "with seed = " << seed_value);

        // Generate input
        const auto input = test_utils::get_random_data<max_lane_mask_type>(in_size,
                                                                           0,
                                                                           all_lanes_active,
                                                                           seed_value);
        HIP_CHECK(hipMemcpy(d_input,
                            input.data(),
                            in_size * sizeof(max_lane_mask_type),
                            hipMemcpyHostToDevice));

        auto adds
            = test_utils::get_random_data<unsigned int>(n_add,
                                                        1,
                                                        std::numeric_limits<unsigned int>::max(),
                                                        seed_value);
        adds.push_back(0);
        for(const unsigned int add : adds)
        {
            SCOPED_TRACE(testing::Message() << "with add = " << add);

            for(const auto active_lanes : active_lanes_tests(device_id))
            {
                SCOPED_TRACE(testing::Message()
                             << "with active_lanes = " << std::bitset<64>(active_lanes));

                size_t i = 0;
                for(size_t block = 0; block < blocks; ++block)
                {
                    for(size_t warp = 0; warp < warps_per_block; ++warp)
                    {
                        const size_t in_index         = block * warps_per_block + warp;
                        unsigned int masked_bit_count = add;
                        for(size_t lane = 0; lane < hardware_warp_size; ++lane)
                        {
                            expected[i++] = is_lane_active(active_lanes, lane)
                                                ? masked_bit_count
                                                : test_type_helper<unsigned int>::uninitialized();
                            masked_bit_count += (input[in_index] >> lane) & 1;
                        }
                    }
                }

                hipLaunchKernelGGL(masked_bit_count_kernel,
                                   dim3(blocks),
                                   dim3(block_size),
                                   0,
                                   hipStreamDefault,
                                   d_output,
                                   d_input,
                                   add,
                                   active_lanes);
                HIP_CHECK(hipGetLastError());

                HIP_CHECK(hipMemcpy(output.data(),
                                    d_output,
                                    out_size * sizeof(unsigned int),
                                    hipMemcpyDeviceToHost));

                test_utils::assert_eq(output, expected);
            }
        }
    }

    hipFree(d_input);
    hipFree(d_output);
}

enum class warp_any_all_test_type
{
    any,
    all
};

template<warp_any_all_test_type test_type>
__global__ void warp_any_all_kernel(unsigned int*             out,
                                    const max_lane_mask_type* in,
                                    max_lane_mask_type        active_lanes)
{
    const unsigned int index     = blockIdx.x * blockDim.x + threadIdx.x;
    const unsigned int predicate = (in[index / rocprim::warp_size()] >> rocprim::lane_id()) & 1;

    unsigned int result = test_type_helper<unsigned int>::uninitialized();
    if(is_lane_active(active_lanes, rocprim::lane_id()))
    {
        switch(test_type)
        {
            case warp_any_all_test_type::any: result = rocprim::detail::warp_any(predicate); break;
            case warp_any_all_test_type::all: result = rocprim::detail::warp_all(predicate); break;
        }
    }
    out[index] = result;
}

template<warp_any_all_test_type test_type>
void warp_any_all_test()
{
    int device_id = test_common_utils::obtain_device_from_ctest();
    SCOPED_TRACE(testing::Message() << "with device_id = " << device_id);
    HIP_CHECK(hipSetDevice(device_id));

    unsigned int hardware_warp_size;
    HIP_CHECK(::rocprim::host_warp_size(device_id, hardware_warp_size));

    const size_t warps_per_block    = 4;
    const size_t block_size         = warps_per_block * hardware_warp_size;
    const size_t blocks             = 2;
    const size_t in_size            = blocks * warps_per_block;
    const size_t out_size           = blocks * block_size;

    SCOPED_TRACE(testing::Message() << "with hardware_warp_size = " << hardware_warp_size);

    max_lane_mask_type* d_input;
    HIP_CHECK(test_common_utils::hipMallocHelper(&d_input, in_size * sizeof(max_lane_mask_type)));

    unsigned int* d_output;
    HIP_CHECK(test_common_utils::hipMallocHelper(&d_output, out_size * sizeof(unsigned int)));

    std::vector<unsigned int> output(out_size);
    std::vector<unsigned int> expected(out_size);
    for(size_t seed_index = 0; seed_index < random_seeds_count + seed_size; seed_index++)
    {
        unsigned int seed_value
            = seed_index < random_seeds_count ? rand() : seeds[seed_index - random_seeds_count];
        SCOPED_TRACE(testing::Message() << "with seed = " << seed_value);

        // Just straight up generating random bytes here would not get a very high chance of any value returning
        // false, so first generate a list values which ought to be true.
        std::vector<unsigned int> in_expected
            = test_utils::get_random_data01<unsigned int>(in_size, 0.25f, seed_value);

        auto input = test_utils::get_random_data<max_lane_mask_type>(in_size,
                                                                     1,
                                                                     all_lanes_active - 1,
                                                                     seed_value);

        for(const auto active_lanes : active_lanes_tests(device_id))
        {
            SCOPED_TRACE(testing::Message()
                         << "with active_lanes = " << std::bitset<64>(active_lanes));

            for(size_t i = 0; i < in_size; ++i)
            {
                // Change the input values based on the expected outcome
                switch(test_type)
                {
                    case warp_any_all_test_type::any:
                        if(in_expected[i] == 0)
                            input[i] = 0;
                        break;
                    case warp_any_all_test_type::all:
                        if(in_expected[i] != 0)
                            input[i] = all_lanes_active;
                        break;
                };

                for(size_t lane = 0; lane < hardware_warp_size; ++lane)
                {
                    expected[i * hardware_warp_size + lane]
                        = is_lane_active(active_lanes, lane)
                              ? in_expected[i]
                              : test_type_helper<unsigned int>::uninitialized();
                }
            }

            HIP_CHECK(hipMemcpy(d_input,
                                input.data(),
                                in_size * sizeof(max_lane_mask_type),
                                hipMemcpyHostToDevice));

            hipLaunchKernelGGL(HIP_KERNEL_NAME(warp_any_all_kernel<test_type>),
                               dim3(blocks),
                               dim3(block_size),
                               0,
                               hipStreamDefault,
                               d_output,
                               d_input,
                               active_lanes);
            HIP_CHECK(hipGetLastError());

            HIP_CHECK(hipMemcpy(output.data(),
                                d_output,
                                out_size * sizeof(unsigned int),
                                hipMemcpyDeviceToHost));

            test_utils::assert_eq(output, expected);
        }
    }

    hipFree(d_input);
    hipFree(d_output);
}

TEST(RocprimIntrinsicsTests, WarpAny)
{
    warp_any_all_test<warp_any_all_test_type::any>();
}

TEST(RocprimIntrinsicsTests, WarpAll)
{
    warp_any_all_test<warp_any_all_test_type::all>();
}

template<typename T>
__global__ void warp_permute_kernel(T*                       out,
                                    const T*                 in,
                                    const unsigned int*      indices,
                                    const unsigned int       logical_warp_size,
                                    const max_lane_mask_type active_lanes)
{
    const unsigned int index = blockIdx.x * blockDim.x + threadIdx.x;

    const auto dst_lane = indices[index];
    const auto value    = in[index];
    T          result   = test_type_helper<T>::uninitialized();
    if(is_lane_active(active_lanes, rocprim::lane_id()))
        result = rocprim::warp_permute(value, dst_lane, logical_warp_size);

    out[index] = result;
}

TYPED_TEST(RocprimIntrinsicsTests, WarpPermute)
{
    int device_id = test_common_utils::obtain_device_from_ctest();
    SCOPED_TRACE(testing::Message() << "with device_id = " << device_id);
    HIP_CHECK(hipSetDevice(device_id));

    using T = typename TestFixture::type;

    unsigned int hardware_warp_size;
    HIP_CHECK(::rocprim::host_warp_size(device_id, hardware_warp_size));

    const size_t warps_per_block    = 4;
    const size_t block_size         = warps_per_block * hardware_warp_size;
    const size_t blocks             = 2;
    const size_t size               = blocks * block_size;

    SCOPED_TRACE(testing::Message() << "with hardware_warp_size = " << hardware_warp_size);

    T* d_input;
    HIP_CHECK(test_common_utils::hipMallocHelper(&d_input, size * sizeof(T)));

    T* d_output;
    HIP_CHECK(test_common_utils::hipMallocHelper(&d_output, size * sizeof(T)));

    unsigned int* d_indices;
    HIP_CHECK(test_common_utils::hipMallocHelper(&d_indices, size * sizeof(unsigned int)));

    const auto permute = [&](T*                       out,
                             const T*                 in,
                             const unsigned int*      indices,
                             const unsigned           logical_warp_size,
                             const max_lane_mask_type active_lanes)
    {
        size_t i = 0;
        for(unsigned int block = 0; block < blocks; ++block)
        {
            for(unsigned int warp = 0; warp < warps_per_block; ++warp)
            {
                for(unsigned int lane = 0; lane < hardware_warp_size; ++lane)
                {
                    const size_t base     = i & ~(hardware_warp_size - 1);
                    const size_t mask     = logical_warp_size - 1;
                    const size_t dst_lane = (indices[i] & mask) + (lane & ~mask);
                    out[base + dst_lane]  = !is_lane_active(active_lanes, dst_lane)
                                                ? test_type_helper<T>::uninitialized()
                                            : is_lane_active(active_lanes, lane)
                                                ? in[i]
                                                : test_type_helper<T>::zero();
                    ++i;
                }
            }
        }
    };

    std::vector<T>            output(size);
    std::vector<T>            expected(size);
    std::vector<unsigned int> indices(size);

    for(size_t seed_index = 0; seed_index < random_seeds_count + seed_size; seed_index++)
    {
        unsigned int seed_value
            = seed_index < random_seeds_count ? rand() : seeds[seed_index - random_seeds_count];
        SCOPED_TRACE(testing::Message() << "with seed = " << seed_value);

        const auto input = test_type_helper<T>::get_random_data(size, seed_value);

        const auto wrap = test_utils::get_random_data<unsigned int>(size, 0, 4, seed_value);

        for(const auto active_lanes : active_lanes_tests(device_id))
        {
            SCOPED_TRACE(testing::Message()
                         << "with active_lanes = " << std::bitset<64>(active_lanes));

            for(unsigned int logical_warp_size = hardware_warp_size; logical_warp_size > 1;
                logical_warp_size >>= 1)
            {
                SCOPED_TRACE(testing::Message()
                             << "with logical_warp_size = " << logical_warp_size);

                std::mt19937 g(seed_value);
                for(size_t i = 0; i < size; i += logical_warp_size)
                {
                    const auto start = indices.begin() + i;
                    const auto end   = start + logical_warp_size;

                    std::iota(start, end, wrap[i] * logical_warp_size);
                    std::shuffle(start, end, g);
                }

                permute(expected.data(),
                        input.data(),
                        indices.data(),
                        logical_warp_size,
                        active_lanes);

                HIP_CHECK(
                    hipMemcpy(d_input, input.data(), size * sizeof(T), hipMemcpyHostToDevice));
                HIP_CHECK(hipMemcpy(d_indices,
                                    indices.data(),
                                    size * sizeof(unsigned int),
                                    hipMemcpyHostToDevice));

                hipLaunchKernelGGL(HIP_KERNEL_NAME(warp_permute_kernel<T>),
                                   dim3(blocks),
                                   dim3(block_size),
                                   0,
                                   hipStreamDefault,
                                   d_output,
                                   d_input,
                                   d_indices,
                                   logical_warp_size,
                                   active_lanes);
                HIP_CHECK(hipGetLastError());

                HIP_CHECK(
                    hipMemcpy(output.data(), d_output, size * sizeof(T), hipMemcpyDeviceToHost));

                test_utils::assert_eq(output, expected);
            }
        }
    }

    hipFree(d_input);
    hipFree(d_output);
    hipFree(d_indices);
}

template<unsigned int LabelBits>
__global__ void match_any_kernel(max_lane_mask_type* output,
<<<<<<< HEAD
                                 unsigned int*       input,
=======
                                 const unsigned int* input,
>>>>>>> 7e189b15
                                 max_lane_mask_type  active_lanes,
                                 max_lane_mask_type  lane_predicates)
{
    const unsigned int index = blockIdx.x * blockDim.x + threadIdx.x;

    max_lane_mask_type result = test_type_helper<max_lane_mask_type>::uninitialized();
    if(is_lane_active(active_lanes, rocprim::lane_id()))
        result = rocprim::match_any<LabelBits>(input[index],
                                               is_lane_active(lane_predicates, rocprim::lane_id()));
    output[index] = result;
}

TEST(RocprimIntrinsicsTests, MatchAny)
{
    int device_id = test_common_utils::obtain_device_from_ctest();
    SCOPED_TRACE(testing::Message() << "with device_id = " << device_id);
    HIP_CHECK(hipSetDevice(device_id));

    unsigned int hardware_warp_size;
    HIP_CHECK(::rocprim::host_warp_size(device_id, hardware_warp_size));

    const size_t           warps_per_block    = 4;
    const size_t           block_size         = warps_per_block * hardware_warp_size;
    const size_t           blocks             = 2;
    const size_t           size               = blocks * block_size;
    constexpr unsigned int label_bits         = 3;
    SCOPED_TRACE(testing::Message() << "with hardware_warp_size = " << hardware_warp_size);

    unsigned int* d_input;
    HIP_CHECK(test_common_utils::hipMallocHelper(&d_input, size * sizeof(unsigned int)));

    max_lane_mask_type* d_output;
    HIP_CHECK(test_common_utils::hipMallocHelper(&d_output, size * sizeof(max_lane_mask_type)));

    std::vector<max_lane_mask_type> expected(size);
    std::vector<max_lane_mask_type> output(size);

    for(size_t seed_index = 0; seed_index < random_seeds_count + seed_size; seed_index++)
    {
        unsigned int seed_value
            = seed_index < random_seeds_count ? rand() : seeds[seed_index - random_seeds_count];
        SCOPED_TRACE(testing::Message() << "with seed = " << seed_value);

        const auto input = test_utils::get_random_data<unsigned int>(size,
                                                                     0,
                                                                     1u << (label_bits + 3),
                                                                     seed_value);

        const auto active_lanes_for_testing = active_lanes_tests(device_id);
        for(const auto& active_lanes : active_lanes_for_testing)
        {
            for(const auto& lane_predicates : active_lanes_for_testing)
            {
                SCOPED_TRACE(testing::Message()
                             << "with lane_predicates = " << std::bitset<64>(lane_predicates));
                SCOPED_TRACE(testing::Message()
                             << "with active_lanes = " << std::bitset<64>(active_lanes));

                for(size_t block = 0; block < blocks; ++block)
                {
                    for(size_t warp = 0; warp < warps_per_block; ++warp)
                    {
                        const auto base = (block * warps_per_block + warp) * hardware_warp_size;
                        std::vector<max_lane_mask_type> histogram(1u << label_bits, 0);

                        for(size_t lane = 0; lane < hardware_warp_size; ++lane)
                        {
                            if(is_lane_active(active_lanes, lane)
                               && is_lane_active(lane_predicates, lane))
                            {
                                const auto value = bit_extract(input[base + lane], label_bits);
                                histogram[value] |= max_lane_mask_type{1} << lane;
                            }
                        }

                        for(size_t lane = 0; lane < hardware_warp_size; ++lane)
                        {
                            if(!is_lane_active(active_lanes, lane))
                            {
                                expected[base + lane]
                                    = test_type_helper<unsigned int>::uninitialized();
                                continue;
                            }

                            const auto value = bit_extract(input[base + lane], label_bits);
                            expected[base + lane]
                                = is_lane_active(lane_predicates, lane) ? histogram[value] : 0;
                        }
                    }
                }

                HIP_CHECK(hipMemcpy(d_input,
                                    input.data(),
                                    size * sizeof(unsigned int),
                                    hipMemcpyHostToDevice));

                hipLaunchKernelGGL(HIP_KERNEL_NAME(match_any_kernel<label_bits>),
                                   dim3(blocks),
                                   dim3(block_size),
                                   0,
                                   hipStreamDefault,
                                   d_output,
                                   d_input,
                                   active_lanes,
                                   lane_predicates);
                HIP_CHECK(hipGetLastError());

                HIP_CHECK(hipMemcpy(output.data(),
                                    d_output,
                                    size * sizeof(max_lane_mask_type),
                                    hipMemcpyDeviceToHost));

                test_utils::assert_eq(output, expected);
            }
        }
    }

    hipFree(d_input);
    hipFree(d_output);
}

__global__ void
    ballot_kernel(max_lane_mask_type* output, const unsigned int* input, max_lane_mask_type active_lanes)
{
    const unsigned int index = blockIdx.x * blockDim.x + threadIdx.x;

    const auto         value  = input[index];
    max_lane_mask_type result = test_type_helper<unsigned int>::uninitialized();
    if(is_lane_active(active_lanes, rocprim::lane_id()))
        result = rocprim::ballot(value);
    output[index] = result;
}

TEST(RocprimIntrinsicsTests, Ballot)
{
    int device_id = test_common_utils::obtain_device_from_ctest();
    SCOPED_TRACE(testing::Message() << "with device_id = " << device_id);
    HIP_CHECK(hipSetDevice(device_id));

    unsigned int hardware_warp_size;
    HIP_CHECK(::rocprim::host_warp_size(device_id, hardware_warp_size));

    const size_t warps_per_block    = 4;
    const size_t block_size         = warps_per_block * hardware_warp_size;
    const size_t blocks             = 2;
    const size_t size               = blocks * block_size;
    SCOPED_TRACE(testing::Message() << "with hardware_warp_size = " << hardware_warp_size);

    unsigned int* d_input;
    HIP_CHECK(test_common_utils::hipMallocHelper(&d_input, size * sizeof(unsigned int)));

    max_lane_mask_type* d_output;
    HIP_CHECK(test_common_utils::hipMallocHelper(&d_output, size * sizeof(max_lane_mask_type)));

    std::vector<max_lane_mask_type> expected(size);
    std::vector<max_lane_mask_type> output(size);

    for(size_t seed_index = 0; seed_index < random_seeds_count + seed_size; seed_index++)
    {
        unsigned int seed_value
            = seed_index < random_seeds_count ? rand() : seeds[seed_index - random_seeds_count];
        SCOPED_TRACE(testing::Message() << "with seed = " << seed_value);

        const auto input = test_utils::get_random_data01<unsigned int>(size, 0.5f, seed_value);

        for(const auto active_lanes : active_lanes_tests(device_id))
        {
            SCOPED_TRACE(testing::Message()
                         << "with active_lanes = " << std::bitset<64>(active_lanes));

            for(size_t block = 0; block < blocks; ++block)
            {
                for(size_t warp = 0; warp < warps_per_block; ++warp)
                {
                    const auto         base = (block * warps_per_block + warp) * hardware_warp_size;
                    max_lane_mask_type true_mask = 0;

                    for(size_t lane = 0; lane < hardware_warp_size; ++lane)
                    {
                        if(is_lane_active(active_lanes, lane) && input[base + lane])
                            true_mask |= max_lane_mask_type{1} << lane;
                    }

                    for(size_t lane = 0; lane < hardware_warp_size; ++lane)
                        expected[base + lane]
                            = is_lane_active(active_lanes, lane)
                                  ? true_mask
                                  : test_type_helper<unsigned int>::uninitialized();
                }
            }

            HIP_CHECK(hipMemcpy(d_input,
                                input.data(),
                                size * sizeof(unsigned int),
                                hipMemcpyHostToDevice));

            hipLaunchKernelGGL(ballot_kernel,
                               dim3(blocks),
                               dim3(block_size),
                               0,
                               hipStreamDefault,
                               d_output,
                               d_input,
                               active_lanes);
            HIP_CHECK(hipGetLastError());

            HIP_CHECK(hipMemcpy(output.data(),
                                d_output,
                                size * sizeof(max_lane_mask_type),
                                hipMemcpyDeviceToHost));

            test_utils::assert_eq(output, expected);
        }
    }

    hipFree(d_input);
    hipFree(d_output);
}

__global__ void group_elect_kernel(max_lane_mask_type* output,
                                   max_lane_mask_type* input,
                                   size_t              warps_per_block)
{
    const unsigned int input_index = blockIdx.x * blockDim.x + threadIdx.x;

    const unsigned int output_index
        = blockIdx.x * warps_per_block + threadIdx.x / ::rocprim::device_warp_size();

    if(rocprim::group_elect(input[input_index]))
    {
        atomicOr(&output[output_index], max_lane_mask_type{1} << ::rocprim::lane_id());
    }
}

TEST(RocprimIntrinsicsTests, GroupElect)
{
    const int device_id = test_common_utils::obtain_device_from_ctest();
    SCOPED_TRACE(testing::Message() << "with device_id = " << device_id);
    HIP_CHECK(hipSetDevice(device_id));

    unsigned int hardware_warp_size;
    HIP_CHECK(::rocprim::host_warp_size(device_id, hardware_warp_size));
    const size_t warps_per_block = 4;
    const size_t block_size      = warps_per_block * hardware_warp_size;
    const size_t blocks          = 48;
    const size_t number_of_warps = blocks * warps_per_block;
    SCOPED_TRACE(testing::Message() << "with hardware_warp_size = " << hardware_warp_size);

    max_lane_mask_type* d_input;
    HIP_CHECK(test_common_utils::hipMallocHelper(&d_input, blocks * block_size * sizeof(*d_input)));

    max_lane_mask_type* d_output;
    HIP_CHECK(test_common_utils::hipMallocHelper(&d_output, number_of_warps * sizeof(*d_output)));

    std::vector<max_lane_mask_type> output;
    output.reserve(number_of_warps);

    for(size_t seed_index = 0; seed_index < random_seeds_count + seed_size; seed_index++)
    {
        unsigned int seed_value
            = seed_index < random_seeds_count ? rand() : seeds[seed_index - random_seeds_count];
        SCOPED_TRACE(testing::Message() << "with seed = " << seed_value);

        std::vector<max_lane_mask_type>              input(blocks * block_size, 0);
        std::vector<std::vector<max_lane_mask_type>> warp_histograms(blocks * warps_per_block);

        auto input_it = input.begin();
        for(size_t block = 0; block < blocks; ++block)
        {
            for(size_t warp = 0; warp < warps_per_block; ++warp)
            {
                const std::vector<unsigned int> group_labels
                    = test_utils::get_random_data<unsigned int>(hardware_warp_size,
                                                                0,
                                                                hardware_warp_size,
                                                                seed_value + warp);

                auto& histogram = warp_histograms[block * warps_per_block + warp];
                histogram.assign(hardware_warp_size + 1, 0);
                for(size_t lane = 0; lane < hardware_warp_size; ++lane)
                {
                    const unsigned label = group_labels[lane];
                    histogram[label] |= max_lane_mask_type{1} << lane;
                }

                input_it
                    = std::transform(group_labels.begin(),
                                     group_labels.end(),
                                     input_it,
                                     [&](unsigned int label)
                                     {
                                         // Mark some lanes as invalid (not part of any group)
                                         return label < hardware_warp_size ? histogram[label] : 0;
                                     });
            }
        }

        output.assign(number_of_warps, 0);

        HIP_CHECK(hipMemcpy(d_input,
                            input.data(),
                            blocks * block_size * sizeof(*d_input),
                            hipMemcpyHostToDevice));

        HIP_CHECK(hipMemset(d_output, 0, number_of_warps * sizeof(*d_output)));

        hipLaunchKernelGGL(HIP_KERNEL_NAME(group_elect_kernel),
                           dim3(blocks),
                           dim3(block_size),
                           0,
                           hipStreamDefault,
                           d_output,
                           d_input,
                           warps_per_block);
        HIP_CHECK(hipGetLastError());

        HIP_CHECK(hipMemcpy(output.data(),
                            d_output,
                            number_of_warps * sizeof(output[0]),
                            hipMemcpyDeviceToHost));

        for(size_t i = 0; i < blocks * block_size; ++i)
        {
            const auto group_mask  = input[i];
            const auto warp_output = output[i / hardware_warp_size];
            if(group_mask > 0)
            {
                const max_lane_mask_type group_elect = group_mask & warp_output;
                ASSERT_TRUE(rocprim::detail::is_power_of_two(group_elect));
            }
            else
            {
                ASSERT_EQ(warp_output & (max_lane_mask_type{1} << (i % hardware_warp_size)), 0);
            }
        }
    }

    hipFree(d_input);
    hipFree(d_output);
}<|MERGE_RESOLUTION|>--- conflicted
+++ resolved
@@ -952,11 +952,7 @@
 
 template<unsigned int LabelBits>
 __global__ void match_any_kernel(max_lane_mask_type* output,
-<<<<<<< HEAD
-                                 unsigned int*       input,
-=======
                                  const unsigned int* input,
->>>>>>> 7e189b15
                                  max_lane_mask_type  active_lanes,
                                  max_lane_mask_type  lane_predicates)
 {
