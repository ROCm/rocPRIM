#!/usr/bin/env groovy
@Library('rocJenkins') _
import com.amd.project.*
import com.amd.docker.*

////////////////////////////////////////////////////////////////////////
import java.nio.file.Path;

rocprimCI:
{

    def rocprim = new rocProject('rocprim')

    def nodes = new dockerNodes(['gfx803 && ubuntu', 'gfx900 && ubuntu', 'gfx906 && ubuntu', 'gfx900 && centos7', 
                'gfx803 && ubuntu && hip-clang', 'gfx900 && ubuntu && hip-clang', 'gfx906 && ubuntu && hip-clang'], rocprim)

    boolean formatCheck = false
     
    def compileCommand =
    {
        platform, project->

        project.paths.construct_build_prefix()
        
        def command 
        
        if(platform.jenkinsLabel.contains('hip-clang'))
        {
            command = """#!/usr/bin/env bash
                    set -x
                    cd ${project.paths.project_build_prefix}
                    LD_LIBRARY_PATH=/opt/rocm/hcc/lib CXX=/opt/rocm/bin/hipcc ${project.paths.build_command} --hip-clang
                """
        }
        else
        {
            command = """#!/usr/bin/env bash
                    set -x
                    cd ${project.paths.project_build_prefix}
                    LD_LIBRARY_PATH=/opt/rocm/hcc/lib CXX=/opt/rocm/bin/hcc ${project.paths.build_command}
                """
        }
        
        platform.runCommand(this, command)
    }

    def testCommand =
    {
        platform, project->

        def testCommand = 'ctest --output-on-failure -E rocprim.hip.device_merge_sort'

        def command 

        if(platform.jenkinsLabel.contains('centos'))
        {
            command = """#!/usr/bin/env bash
                    set -x
                    cd ${project.paths.project_build_prefix}
                    cd ${project.testDirectory}
                    LD_LIBRARY_PATH=/opt/rocm/hcc/lib sudo ${testCommand}
                """
        }
        else
        {
            command = """#!/usr/bin/env bash
                    set -x
                    cd ${project.paths.project_build_prefix}
                    cd ${project.testDirectory}
                    LD_LIBRARY_PATH=/opt/rocm/hcc/lib ${testCommand}
                """
        }

        platform.runCommand(this, command)
    }

    def packageCommand =
    {
        platform, project->

        def command

        if(platform.jenkinsLabel.contains('centos'))
        {
            command = """
                    set -x
                    cd ${project.paths.project_build_prefix}/${project.testDirectory}
<<<<<<< HEAD
                    make package
=======
                    sudo make package
>>>>>>> 1223f0a3
                    rm -rf package && mkdir -p package
                    mv *.rpm package/
                    rpm -qlp package/*.rpm
                """

            platform.runCommand(this, command)
            platform.archiveArtifacts(this, """${project.paths.project_build_prefix}/${project.testDirectory}/package/*.rpm""")
        }
        else if(platform.jenkinsLabel.contains('hip-clang'))
        {
            packageCommand = null
        }
        else
        {
            command = """
                    set -x
                    cd ${project.paths.project_build_prefix}/${project.testDirectory}
                    make package
                    rm -rf package && mkdir -p package
                    mv *.deb package/
                    dpkg -c package/*.deb
                """

            platform.runCommand(this, command)
            platform.archiveArtifacts(this, """${project.paths.project_build_prefix}/${project.testDirectory}/package/*.deb""")
        }
    }

    buildProject(rocprim, formatCheck, nodes.dockerArray, compileCommand, testCommand, packageCommand)

}
<|MERGE_RESOLUTION|>--- conflicted
+++ resolved
@@ -85,11 +85,7 @@
             command = """
                     set -x
                     cd ${project.paths.project_build_prefix}/${project.testDirectory}
-<<<<<<< HEAD
                     make package
-=======
-                    sudo make package
->>>>>>> 1223f0a3
                     rm -rf package && mkdir -p package
                     mv *.rpm package/
                     rpm -qlp package/*.rpm
@@ -120,4 +116,4 @@
 
     buildProject(rocprim, formatCheck, nodes.dockerArray, compileCommand, testCommand, packageCommand)
 
-}
+}