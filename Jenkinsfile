#!/usr/bin/env groovy
@Library('rocJenkins') _
import com.amd.project.*
import com.amd.docker.*

////////////////////////////////////////////////////////////////////////
import java.nio.file.Path;

rocprimCI:
{

    def rocprim = new rocProject('rocPRIM')

<<<<<<< HEAD
    def nodes = new dockerNodes(['gfx803 && ubuntu && hip-clang', 'gfx900 && ubuntu && hip-clang', 'gfx906 && ubuntu && hip-clang'], rocprim)
=======
    def nodes = new dockerNodes(['gfx803 && centos7', 'ubuntu', 'gfx900 && centos7', 'gfx906 && centos7', 'sles'], rocprim)
>>>>>>> cebf3827

    boolean formatCheck = false
     
    def compileCommand =
    {
        platform, project->

        project.paths.construct_build_prefix()
        
        def command 
        
        if(platform.jenkinsLabel.contains('hip-clang'))
        {
            command = """#!/usr/bin/env bash
                    set -x
                    cd ${project.paths.project_build_prefix}
                    LD_LIBRARY_PATH=/opt/rocm/lib CXX=/opt/rocm/bin/hipcc ${project.paths.build_command} --hip-clang
                """
        }
        else
        {
            command = """#!/usr/bin/env bash
                    set -x
                    cd ${project.paths.project_build_prefix}
                    LD_LIBRARY_PATH=/opt/rocm/hcc/lib CXX=/opt/rocm/bin/hcc ${project.paths.build_command}
                """
        }
        
        platform.runCommand(this, command)
    }

    def testCommand =
    {
        platform, project->

        def testCommand = 'sudo ctest --output-on-failure -E rocprim.hip.device_merge_sort'

<<<<<<< HEAD
        def command = """#!/usr/bin/env bash
=======
        def command 

        if(platform.jenkinsLabel.contains('centos') || platform.jenkinsLabel.contains('sles'))
        {
            command = """#!/usr/bin/env bash
                    set -x
                    cd ${project.paths.project_build_prefix}
                    cd ${project.testDirectory}
                    LD_LIBRARY_PATH=/opt/rocm/hcc/lib sudo ${testCommand}
                """
        }
        else
        {
            command = """#!/usr/bin/env bash
>>>>>>> cebf3827
                    set -x
                    cd ${project.paths.project_build_prefix}
                    cd ${project.testDirectory}
                    LD_LIBRARY_PATH=/opt/rocm/hcc/lib ${testCommand}
                """

        platform.runCommand(this, command)
    }

    def packageCommand = null

    buildProject(rocprim, formatCheck, nodes.dockerArray, compileCommand, testCommand, packageCommand)

}<|MERGE_RESOLUTION|>--- conflicted
+++ resolved
@@ -11,11 +11,7 @@
 
     def rocprim = new rocProject('rocPRIM')
 
-<<<<<<< HEAD
-    def nodes = new dockerNodes(['gfx803 && ubuntu && hip-clang', 'gfx900 && ubuntu && hip-clang', 'gfx906 && ubuntu && hip-clang'], rocprim)
-=======
-    def nodes = new dockerNodes(['gfx803 && centos7', 'ubuntu', 'gfx900 && centos7', 'gfx906 && centos7', 'sles'], rocprim)
->>>>>>> cebf3827
+    def nodes = new dockerNodes(['gfx803 && ubuntu && hip-clang', 'gfx900 && centos && hip-clang', 'gfx906 && ubuntu && hip-clang'], rocprim)
 
     boolean formatCheck = false
      
@@ -25,24 +21,11 @@
 
         project.paths.construct_build_prefix()
         
-        def command 
-        
-        if(platform.jenkinsLabel.contains('hip-clang'))
-        {
-            command = """#!/usr/bin/env bash
+        def command = """#!/usr/bin/env bash
                     set -x
                     cd ${project.paths.project_build_prefix}
                     LD_LIBRARY_PATH=/opt/rocm/lib CXX=/opt/rocm/bin/hipcc ${project.paths.build_command} --hip-clang
                 """
-        }
-        else
-        {
-            command = """#!/usr/bin/env bash
-                    set -x
-                    cd ${project.paths.project_build_prefix}
-                    LD_LIBRARY_PATH=/opt/rocm/hcc/lib CXX=/opt/rocm/bin/hcc ${project.paths.build_command}
-                """
-        }
         
         platform.runCommand(this, command)
     }
@@ -51,30 +34,11 @@
     {
         platform, project->
 
-        def testCommand = 'sudo ctest --output-on-failure -E rocprim.hip.device_merge_sort'
-
-<<<<<<< HEAD
         def command = """#!/usr/bin/env bash
-=======
-        def command 
-
-        if(platform.jenkinsLabel.contains('centos') || platform.jenkinsLabel.contains('sles'))
-        {
-            command = """#!/usr/bin/env bash
                     set -x
-                    cd ${project.paths.project_build_prefix}
-                    cd ${project.testDirectory}
-                    LD_LIBRARY_PATH=/opt/rocm/hcc/lib sudo ${testCommand}
-                """
-        }
-        else
-        {
-            command = """#!/usr/bin/env bash
->>>>>>> cebf3827
-                    set -x
-                    cd ${project.paths.project_build_prefix}
-                    cd ${project.testDirectory}
-                    LD_LIBRARY_PATH=/opt/rocm/hcc/lib ${testCommand}
+                    cd ${project.paths.project_build_prefix}/build/release
+                    make -j4
+                    sudo ctest --output-on-failure
                 """
 
         platform.runCommand(this, command)
