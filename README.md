# rocPRIM

rocPRIM is a header-only library that provides HIP parallel primitives. You can use this library to
develop performant GPU-accelerated code on AMD ROCm platforms.

## Requirements

* Git
* CMake (3.16 or later)
* AMD [ROCm](https://rocm.docs.amd.com/en/latest/) platform (1.8.2 or later)
  * Including
    [HIP-clang](https://github.com/ROCm/HIP/blob/master/INSTALL.md#hip-clang)
    compiler
* C++14
* Python 3.6 or higher (HIP on Windows only, required only for install script)
* Visual Studio 2019 with Clang support (HIP on Windows only)
* Strawberry Perl (HIP on Windows only)

Optional:

* [GoogleTest](https://github.com/google/googletest)
  * Required only for tests. Building tests is on by default.
  * This is automatically downloaded and built by the CMake script.
* [Google Benchmark](https://github.com/google/benchmark)
  * Required only for benchmarks. Building benchmarks is off by default.
  * This is automatically downloaded and built by the CMake script.

<<<<<<< HEAD
## Build and Install
### Linux
```shell
git clone https://github.com/ROCmSoftwarePlatform/rocPRIM.git

# Go to rocPRIM directory, create and go to the build directory.
cd rocPRIM; mkdir build; cd build

# Configure rocPRIM, setup options for your system.
# Build options:
#   ONLY_INSTALL - OFF by default, If this flag is on, the build ignore the BUILD_* flags
#   BUILD_TEST - OFF by default,
#   BUILD_EXAMPLE - OFF by default,
#   BUILD_DOCS  - OFF by default
#   BUILD_BENCHMARK - OFF by default.
#   BENCHMARK_CONFIG_TUNING - OFF by default. The purpose of this flag to find the best kernel config parameters.
#     At ON the compilation time can be increased significantly.
#   AMDGPU_TARGETS - list of AMD architectures, default: gfx803;gfx900;gfx906;gfx908.
#     You can make compilation faster if you want to test/benchmark only on one architecture,
#     for example, add -DAMDGPU_TARGETS=gfx906 to 'cmake' parameters.
#   AMDGPU_TEST_TARGETS - list of AMD architectures, default: "" (default system device)
#     If you want to detect failures on a per GFX IP basis, setting it to some set of ips will create
#     separate tests with the ip name embedded into the test name. Building for all, but selecting
#     tests only of a specific architecture is possible for eg: ctest -R gfx803|gfx900
#
# ! IMPORTANT !
# Set C++ compiler to HIP-clang. You can do it by adding 'CXX=<path-to-compiler>'
# before 'cmake' or setting cmake option 'CMAKE_CXX_COMPILER' to path to the compiler.
# Using HIP-clang:
[CXX=hipcc] cmake -DBUILD_BENCHMARK=ON ../.
#
# ! EXPERIMENTAL !
# Alternatively one may build using the experimental (and highly incomplete) HIP-CPU back-end for host-side
# execution using any C++17 conforming compiler (supported by HIP-CPU). AMDGPU_* options are unavailable in this case. 
#   USE_HIP_CPU - OFF by default

# Build
make -j4

# Optionally, run tests if they're enabled.
ctest --output-on-failure

# Install
[sudo] make install
```
### Windows
=======
## Documentation

Documentation for rocPRIM is available at
[https://rocm.docs.amd.com/projects/rocPRIM/en/latest/](https://rocm.docs.amd.com/projects/rocPRIM/en/latest/).

To build our documentation locally, use the following code:
>>>>>>> 8ddf8a19

```shell
# Go to rocPRIM docs directory
cd rocPRIM; cd docs

# Install Python dependencies
python3 -m pip install -r sphinx/requirements.txt

# Build the documentation
python3 -m sphinx -T -E -b html -d _build/doctrees -D language=en . _build/html

# For local HTML version
cd _build/html
python3 -m http.server
```

## Build and install

You can build and install rocPRIM on Linux or Windows.

* Linux:

  ```shell
  git clone https://github.com/ROCm/rocPRIM.git

  # Go to rocPRIM directory, create and go to the build directory.
  cd rocPRIM; mkdir build; cd build

  # Configure rocPRIM, setup options for your system.
  # Build options:
  #   ONLY_INSTALL - OFF by default, If this flag is on, the build ignore the BUILD_* flags
  #   BUILD_TEST - OFF by default,
  #   BUILD_EXAMPLE - OFF by default,
  #   BUILD_BENCHMARK - OFF by default.
  #   BENCHMARK_CONFIG_TUNING - OFF by default. The purpose of this flag to find the best kernel config parameters.
  #     At ON the compilation time can be increased significantly.
  #   AMDGPU_TARGETS - list of AMD architectures, default: gfx803;gfx900;gfx906;gfx908.
  #     You can make compilation faster if you want to test/benchmark only on one architecture,
  #     for example, add -DAMDGPU_TARGETS=gfx906 to 'cmake' parameters.
  #   AMDGPU_TEST_TARGETS - list of AMD architectures, default: "" (default system device)
  #     If you want to detect failures on a per GFX IP basis, setting it to some set of ips will create
  #     separate tests with the ip name embedded into the test name. Building for all, but selecting
  #     tests only of a specific architecture is possible for eg: ctest -R gfx803|gfx900
  #
  # ! IMPORTANT !
  # Set C++ compiler to HIP-clang. You can do it by adding 'CXX=<path-to-compiler>'
  # before 'cmake' or setting cmake option 'CMAKE_CXX_COMPILER' to path to the compiler.
  # Using HIP-clang:
  [CXX=hipcc] cmake -DBUILD_BENCHMARK=ON ../.
  #
  # ! EXPERIMENTAL !
  # Alternatively one may build using the experimental (and highly incomplete) HIP-CPU back-end for host-side
  # execution using any C++17 conforming compiler (supported by HIP-CPU). AMDGPU_* options are unavailable in this case. 
  #   USE_HIP_CPU - OFF by default

  # Build
  make -j4

  # Optionally, run tests if they're enabled.
  ctest --output-on-failure

  # Install
  [sudo] make install
  ```

* Windows:

  We've added initial support for HIP on Windows; to install, use the provided `rmake.py` python script:

  ```shell
  git clone https://github.com/ROCm/rocPRIM.git
  cd rocPRIM

  # the -i option will install rocPRIM to C:\hipSDK by default
  python rmake.py -i

  # the -c option will build all clients including unit tests
  python rmake.py -c
  ```

### Using rocPRIM

Include the `<rocprim/rocprim.hpp>` header:

```cpp
#include <rocprim/rocprim.hpp>
```

We recommended including rocPRIM into a CMake project by using the package configuration files.
The rocPRIM package name is `rocprim`.

```cmake
# "/opt/rocm" - default install prefix
find_package(rocprim REQUIRED CONFIG PATHS "/opt/rocm/rocprim")

...

# Includes only rocPRIM headers, HIP libraries have
# to be linked manually by user
target_link_libraries(<your_target> roc::rocprim)

# Includes rocPRIM headers and required HIP dependencies
target_link_libraries(<your_target> roc::rocprim_hip)
```

## Running unit tests

Unit tests are implemented in terms of GoogleTest. Collections of tests are wrapped and invoked from
CTest.

```shell
# Go to rocPRIM build directory
cd rocPRIM; cd build

# List available tests
ctest --show-only

# To run all tests
ctest

# Run specific test(s)
ctest -R <regex>

# To run the Google Test manually
./test/rocprim/test_<unit-test-name>
```

### Using multiple GPUs concurrently for testing

This feature requires using CMake 3.16+ for building and testing.

```note
Prior versions of CMake can't assign IDs to tests when running in parallel. Assigning tests to distinct
devices could only be done at the cost of extreme complexity.
```

Unit tests can make use of the
[CTest resource allocation](https://cmake.org/cmake/help/latest/manual/ctest.1.html#resource-allocation)
feature, which you can use to distribute tests across multiple GPUs in an intelligent manner. This
feature can accelerate testing when multiple GPUs of the same family are in a system. It can also test
multiple product families from one invocation without having to use the `HIP_VISIBLE_DEVICES`
environment variable. The feature relies on the presence of a resource specifications file.

```important
Trying to use `RESOURCE_GROUPS` and `--resource-spec-file` with CMake and CTest for versions prior
to 3.16 silently omits the feature. No warnings are issued about unknown properties or command-line
arguments. Make sure that the `cmake` and `ctest` versions you invoke are sufficiently recent.
```

#### Auto resource specification generation

You can independently call the utility script located in the repository using the following code:

```shell
# Go to rocPRIM build directory
cd rocPRIM; cd build

# Invoke directly or use CMake script mode via cmake -P
../cmake/GenerateResourceSpec.cmake

# Assuming you have 2 compatible GPUs in the system
ctest --resource-spec-file ./resources.json --parallel 2
```

#### Manual

Assuming you have two GPUs from the gfx900 family and they are the first devices enumerated by the
system, you can use `-D AMDGPU_TEST_TARGETS=gfx900` during configuration to specify that only
one family will be tested. Leaving this var empty (default) results in targeting the default device in the
system. To let CMake know there are two GPUs that should be targeted, you have to provide a `JSON`
file to CTest via the `--resource-spec-file <path_to_file>` flag. For example:

```json
{
  "version": {
    "major": 1,
    "minor": 0
  },
  "local": [
    {
      "gfx900": [
        {
          "id": "0"
        },
        {
          "id": "1"
        }
      ]
    }
  ]
}
```

Invoking CTest as `ctest --resource-spec-file <path_to_file> --parallel 2` allows two tests to run
concurrently, distributed between the two GPUs.

### Using custom seeds for the tests

Modify the `rocPRIM/test/rocprim/test_seed.hpp` file.

```cpp
//(1)
static constexpr int random_seeds_count = 10;

//(2)
static constexpr unsigned int seeds [] = {0, 2, 10, 1000};

//(3)
static constexpr size_t seed_size = sizeof(seeds) / sizeof(seeds[0]);
```

(1) Defines a constant that sets how many passes over the tests will be done with runtime-generated
seeds. Modify at will.

(2) Defines the user-generated seeds. Each of the array elements will be used as seed for all tests.
Modify at will. If you don't want any static seeds, leave the array empty.

```cpp
static constexpr unsigned int seeds [] = {};
```

(3) Never modify this line.

## Running benchmarks

```shell
# Go to rocPRIM build directory
cd rocPRIM; cd build

# To run benchmark for warp functions:
# Further option can be found using --help
# [] Fields are optional
./benchmark/benchmark_warp_<function_name> [--size <size>] [--trials <trials>]

# To run benchmark for block functions:
# Further option can be found using --help
# [] Fields are optional
./benchmark/benchmark_block_<function_name> [--size <size>] [--trials <trials>]

# To run benchmark for device functions:
# Further option can be found using --help
# [] Fields are optional
./benchmark/benchmark_device_<function_name> [--size <size>] [--trials <trials>]
```

### Performance configuration

Most device-specific primitives provided by rocPRIM can be tuned for other AMD devices, and
different types and operations, by passing compile-time configuration structures as a template
parameter. The main "knobs" are usually the size of the block and the number of items processed by a
single thread.

<<<<<<< HEAD
rocPRIM has built-in default configurations for each of its primitives. In order to use
included configurations user should define macro `ROCPRIM_TARGET_ARCH` to `803` if algorithms
should be optimized for gfx803 GCN version, or to `900` for gfx900.

## Documentation
The latest rocPRIM documentation and API description can be found
[here](https://rocm.docs.amd.com/projects/rocPRIM/en/latest/index.html).

It can also be built using the following commands:

<details>
<summary>
<b>Build documentation manually</b>
</summary>

```shell
# Go to rocPRIM docs directory
cd rocPRIM; cd docs

# Install Python dependencies
python3 -m pip install -r .sphinx/requirements.txt

# Build the documentation
python3 -m sphinx -T -E -b html -d _build/doctrees -D language=en . _build/html

# For e.g. serve the HTML docs locally
cd _build/html
python3 -m http.server
```
=======
rocPRIM has built-in default configurations for each of its primitives. In order to use the included
configurations, you need to define the macro `ROCPRIM_TARGET_ARCH` as `803` if you want the
algorithms optimized for gfx803 GCN version, or to `900` for gfx900.
>>>>>>> 8ddf8a19

</details>
<details>
<summary>
<b>Build documentation via CMake</b>
</summary>

```shell
# Configure the project
cmake -S ./rocPRIM -B ./rocPRIM/build -D BUILD_DOCS=ON

# Build the documentation
cmake --build ./rocPRIM/build --target doc

# For e.g. serve the HTML docs locally
cd ./rocPRIM/build/docs/html
python3 -m http.server
```

</details>

## hipCUB

[hipCUB](https://github.com/ROCm/hipCUB/) is a thin wrapper library on top of
[rocPRIM](https://github.com/ROCm/rocPRIM) or
[CUB](https://github.com/NVlabs/cub). You can use it to port projects that use the CUB library to the
[HIP](https://github.com/ROCm/HIP) layer and run them on AMD hardware. In the
[ROCm](https://rocm.docs.amd.com/en/latest/) environment, hipCUB uses the rocPRIM library as a
backend; on CUDA platforms, it uses CUB as a backend.

## Support

You can report bugs and feature requests through our GitHub
[issue tracker](https://github.com/ROCm/rocPRIM/issues).

## Contributions and license

Contributions of any kind are most welcome! Contribution instructions are in
[CONTRIBUTING](./CONTRIBUTING.md).

Licensing information is in [LICENSE](./LICENSE.txt).<|MERGE_RESOLUTION|>--- conflicted
+++ resolved
@@ -25,74 +25,52 @@
   * Required only for benchmarks. Building benchmarks is off by default.
   * This is automatically downloaded and built by the CMake script.
 
-<<<<<<< HEAD
-## Build and Install
-### Linux
-```shell
-git clone https://github.com/ROCmSoftwarePlatform/rocPRIM.git
-
-# Go to rocPRIM directory, create and go to the build directory.
-cd rocPRIM; mkdir build; cd build
-
-# Configure rocPRIM, setup options for your system.
-# Build options:
-#   ONLY_INSTALL - OFF by default, If this flag is on, the build ignore the BUILD_* flags
-#   BUILD_TEST - OFF by default,
-#   BUILD_EXAMPLE - OFF by default,
-#   BUILD_DOCS  - OFF by default
-#   BUILD_BENCHMARK - OFF by default.
-#   BENCHMARK_CONFIG_TUNING - OFF by default. The purpose of this flag to find the best kernel config parameters.
-#     At ON the compilation time can be increased significantly.
-#   AMDGPU_TARGETS - list of AMD architectures, default: gfx803;gfx900;gfx906;gfx908.
-#     You can make compilation faster if you want to test/benchmark only on one architecture,
-#     for example, add -DAMDGPU_TARGETS=gfx906 to 'cmake' parameters.
-#   AMDGPU_TEST_TARGETS - list of AMD architectures, default: "" (default system device)
-#     If you want to detect failures on a per GFX IP basis, setting it to some set of ips will create
-#     separate tests with the ip name embedded into the test name. Building for all, but selecting
-#     tests only of a specific architecture is possible for eg: ctest -R gfx803|gfx900
-#
-# ! IMPORTANT !
-# Set C++ compiler to HIP-clang. You can do it by adding 'CXX=<path-to-compiler>'
-# before 'cmake' or setting cmake option 'CMAKE_CXX_COMPILER' to path to the compiler.
-# Using HIP-clang:
-[CXX=hipcc] cmake -DBUILD_BENCHMARK=ON ../.
-#
-# ! EXPERIMENTAL !
-# Alternatively one may build using the experimental (and highly incomplete) HIP-CPU back-end for host-side
-# execution using any C++17 conforming compiler (supported by HIP-CPU). AMDGPU_* options are unavailable in this case. 
-#   USE_HIP_CPU - OFF by default
-
-# Build
-make -j4
-
-# Optionally, run tests if they're enabled.
-ctest --output-on-failure
-
-# Install
-[sudo] make install
-```
-### Windows
-=======
 ## Documentation
 
 Documentation for rocPRIM is available at
 [https://rocm.docs.amd.com/projects/rocPRIM/en/latest/](https://rocm.docs.amd.com/projects/rocPRIM/en/latest/).
 
-To build our documentation locally, use the following code:
->>>>>>> 8ddf8a19
-
-```shell
-# Go to rocPRIM docs directory
+### Build documentation locally
+
+```shell
+# Change directory to rocPRIM docs
 cd rocPRIM; cd docs
 
-# Install Python dependencies
+# Install documentation dependencies
 python3 -m pip install -r sphinx/requirements.txt
 
 # Build the documentation
 python3 -m sphinx -T -E -b html -d _build/doctrees -D language=en . _build/html
 
-# For local HTML version
+# To serve the HTML docs locally
 cd _build/html
+python3 -m http.server
+```
+
+### Build documentation via CMake
+
+Install [rocm-cmake](https://github.com/ROCm/rocm-cmake/)
+
+```shell
+# Change directory to rocPRIM
+cd rocPRIM
+
+# Install documentation dependencies
+python3 -m pip install -r docs/sphinx/requirements.txt
+
+# Set C++ compiler
+# This example uses hipcc and assumes it is at the path /usr/bin
+export CXX=hipcc
+export PATH=/usr/bin:$PATH
+
+# Configure the project
+cmake -S . -B ./build -D BUILD_DOCS=ON
+
+# Build the documentation
+cmake --build ./build --target doc
+
+# To serve the HTML docs locally
+cd ./build/docs/html
 python3 -m http.server
 ```
 
@@ -332,61 +310,9 @@
 parameter. The main "knobs" are usually the size of the block and the number of items processed by a
 single thread.
 
-<<<<<<< HEAD
-rocPRIM has built-in default configurations for each of its primitives. In order to use
-included configurations user should define macro `ROCPRIM_TARGET_ARCH` to `803` if algorithms
-should be optimized for gfx803 GCN version, or to `900` for gfx900.
-
-## Documentation
-The latest rocPRIM documentation and API description can be found
-[here](https://rocm.docs.amd.com/projects/rocPRIM/en/latest/index.html).
-
-It can also be built using the following commands:
-
-<details>
-<summary>
-<b>Build documentation manually</b>
-</summary>
-
-```shell
-# Go to rocPRIM docs directory
-cd rocPRIM; cd docs
-
-# Install Python dependencies
-python3 -m pip install -r .sphinx/requirements.txt
-
-# Build the documentation
-python3 -m sphinx -T -E -b html -d _build/doctrees -D language=en . _build/html
-
-# For e.g. serve the HTML docs locally
-cd _build/html
-python3 -m http.server
-```
-=======
 rocPRIM has built-in default configurations for each of its primitives. In order to use the included
 configurations, you need to define the macro `ROCPRIM_TARGET_ARCH` as `803` if you want the
 algorithms optimized for gfx803 GCN version, or to `900` for gfx900.
->>>>>>> 8ddf8a19
-
-</details>
-<details>
-<summary>
-<b>Build documentation via CMake</b>
-</summary>
-
-```shell
-# Configure the project
-cmake -S ./rocPRIM -B ./rocPRIM/build -D BUILD_DOCS=ON
-
-# Build the documentation
-cmake --build ./rocPRIM/build --target doc
-
-# For e.g. serve the HTML docs locally
-cd ./rocPRIM/build/docs/html
-python3 -m http.server
-```
-
-</details>
 
 ## hipCUB
 
