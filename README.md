--- conflicted
+++ resolved
@@ -9,11 +9,7 @@
 * CMake (3.16 or later)
 * AMD [ROCm](https://rocm.docs.amd.com/en/latest/) platform (1.8.2 or later)
   * Including
-<<<<<<< HEAD
-    [HIP-clang](https://github.com/ROCm-Developer-Tools/HIP/blob/master/INSTALL.md#hip-clang)
-=======
     [HIP-clang](https://github.com/ROCm/HIP/blob/master/INSTALL.md#hip-clang)
->>>>>>> 7e189b15
     compiler
 * C++14
 * Python 3.6 or higher (HIP on Windows only, required only for install script)
@@ -39,23 +35,13 @@
 ```shell
 # Go to rocPRIM docs directory
 cd rocPRIM; cd docs
-<<<<<<< HEAD
 
 # Install Python dependencies
-python3 -m pip install -r .sphinx/requirements.txt
+python3 -m pip install -r sphinx/requirements.txt
 
 # Build the documentation
 python3 -m sphinx -T -E -b html -d _build/doctrees -D language=en . _build/html
 
-=======
-
-# Install Python dependencies
-python3 -m pip install -r sphinx/requirements.txt
-
-# Build the documentation
-python3 -m sphinx -T -E -b html -d _build/doctrees -D language=en . _build/html
-
->>>>>>> 7e189b15
 # For local HTML version
 cd _build/html
 python3 -m http.server
@@ -68,11 +54,7 @@
 * Linux:
 
   ```shell
-<<<<<<< HEAD
-  git clone https://github.com/ROCmSoftwarePlatform/rocPRIM.git
-=======
   git clone https://github.com/ROCm/rocPRIM.git
->>>>>>> 7e189b15
 
   # Go to rocPRIM directory, create and go to the build directory.
   cd rocPRIM; mkdir build; cd build
@@ -119,11 +101,7 @@
   We've added initial support for HIP on Windows; to install, use the provided `rmake.py` python script:
 
   ```shell
-<<<<<<< HEAD
-  git clone https://github.com/ROCmSoftwarePlatform/rocPRIM.git
-=======
   git clone https://github.com/ROCm/rocPRIM.git
->>>>>>> 7e189b15
   cd rocPRIM
 
   # the -i option will install rocPRIM to C:\hipSDK by default
@@ -311,28 +289,17 @@
 
 ## hipCUB
 
-<<<<<<< HEAD
-[hipCUB](https://github.com/ROCmSoftwarePlatform/hipCUB/) is a thin wrapper library on top of
-[rocPRIM](https://github.com/ROCmSoftwarePlatform/rocPRIM) or
-[CUB](https://github.com/NVlabs/cub). You can use it to port projects that use the CUB library to the
-[HIP](https://github.com/ROCm-Developer-Tools/HIP) layer and run them on AMD hardware. In the
-=======
 [hipCUB](https://github.com/ROCm/hipCUB/) is a thin wrapper library on top of
 [rocPRIM](https://github.com/ROCm/rocPRIM) or
 [CUB](https://github.com/NVlabs/cub). You can use it to port projects that use the CUB library to the
 [HIP](https://github.com/ROCm/HIP) layer and run them on AMD hardware. In the
->>>>>>> 7e189b15
 [ROCm](https://rocm.docs.amd.com/en/latest/) environment, hipCUB uses the rocPRIM library as a
 backend; on CUDA platforms, it uses CUB as a backend.
 
 ## Support
 
 You can report bugs and feature requests through our GitHub
-<<<<<<< HEAD
-[issue tracker](https://github.com/ROCmSoftwarePlatform/rocPRIM/issues).
-=======
 [issue tracker](https://github.com/ROCm/rocPRIM/issues).
->>>>>>> 7e189b15
 
 ## Contributions and license
 
